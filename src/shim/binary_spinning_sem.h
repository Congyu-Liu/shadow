--- conflicted
+++ resolved
@@ -71,12 +71,7 @@
 
   private:
     sem_t _semaphore;
-<<<<<<< HEAD
-    std::size_t _thresh;
-=======
     ssize_t _thresh;
-    pthread_spinlock_t _lock;
->>>>>>> 55a14ed8
 };
 
 #endif // BINARY_SPINNING_SEM_H_