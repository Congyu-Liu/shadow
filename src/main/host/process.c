--- conflicted
+++ resolved
@@ -112,24 +112,18 @@
 };
 
 const gchar* process_getName(Process* proc) {
+                                    : PLUGIN_DEFAULT_SYMBOL;
     MAGIC_ASSERT(proc);
     utility_assert(proc->processName->str);
     return proc->processName->str;
 }
 
-<<<<<<< HEAD
 static void _process_handleTimerResult(Process* proc, gdouble elapsedTimeSec) {
     SimulationTime delay = (SimulationTime) (elapsedTimeSec * SIMTIME_ONE_SECOND);
     Host* currentHost = worker_getActiveHost();
     cpu_addDelay(host_getCPU(currentHost), delay);
     tracker_addProcessingTime(host_getTracker(currentHost), delay);
     proc->totalRunTime += elapsedTimeSec;
-=======
-static const gchar* _process_getPluginStartSymbol(Process* proc) {
-    MAGIC_ASSERT(proc);
-    return proc->plugin.startSymbol ? proc->plugin.startSymbol->str
-                                    : PLUGIN_DEFAULT_SYMBOL;
->>>>>>> 469dac93
 }
 
 static void _process_logReturnCode(Process* proc, gint code) {
@@ -293,24 +287,11 @@
     /* time how long we execute the program */
     g_timer_start(proc->cpuDelayTimer);
 
-<<<<<<< HEAD
     proc->plugin.isExecuting = TRUE;
     if (proc->mainThread) {
         thread_terminate(proc->mainThread);
         thread_unref(proc->mainThread);
         proc->mainThread = NULL;
-=======
-    symbol = dlsym(proc->plugin.handle, _process_getPluginStartSymbol(proc));
-    if(symbol) {
-        proc->plugin.main = symbol;
-        message("found '%s' at %p", _process_getPluginStartSymbol(proc), symbol);
-    } else {
-        const gchar* errorMessage = dlerror();
-        critical("dlsym() failed: %s", errorMessage);
-        error(
-            "unable to find the required function symbol '%s' in plug-in '%s'",
-            _process_getPluginStartSymbol(proc), _process_getPluginPath(proc));
->>>>>>> 469dac93
     }
     proc->plugin.isExecuting = FALSE;
 
@@ -422,19 +403,6 @@
     return proc;
 }
 
-<<<<<<< HEAD
-=======
-static void _process_logCachedWarnings(Process* proc) {
-    if(proc->cachedWarningMessages) {
-        gchar* msgStr = NULL;
-        while((msgStr = g_queue_pop_head(proc->cachedWarningMessages)) != NULL) {
-            warning("%s", msgStr);
-            g_free(msgStr);
-        }
-    }
-}
-
->>>>>>> 469dac93
 static void _process_free(Process* proc) {
     MAGIC_ASSERT(proc);
 
@@ -559,6 +527,18 @@
     ProcessWaiter* waiter = argument;
     MAGIC_ASSERT(proc);
 
+    const gchar* sysname = host_getName(proc->host);
+    if (strncpy(name, sysname, len) == NULL) {
+        errno = EFAULT;
+        goto out;
+
+    if (name[len-1] != '\0') {
+        errno = ENAMETOOLONG;
+        goto out;
+
+out:
+    _process_setErrno(proc, errno);
+
 #ifdef DEBUG
     _process_logListeningState(proc, waiter, 0);
 #endif
@@ -654,5631 +634,8 @@
         descriptorlistener_setMonitorStatus(
             waiter->descriptorListener, status, DLF_OFF_TO_ON);
 
-<<<<<<< HEAD
         /* Attach the listener to the descriptor. */
         descriptor_addListener(waiter->descriptor, waiter->descriptorListener);
-=======
-    /* closing the main thread causes all other threads to get terminated */
-    GHashTableIter iter;
-    gpointer key, value;
-    g_hash_table_iter_init(&iter, proc->programAuxThreads);
-    while(g_hash_table_iter_next(&iter, &key, &value)) {
-        pth_t auxThread = key;
-        if(auxThread) {
-            _process_changeContext(proc, PCTX_SHADOW, PCTX_PTH);
-            gint success = pth_abort(auxThread);
-            _process_changeContext(proc, PCTX_PTH, PCTX_SHADOW);
-        }
-    }
-    g_hash_table_remove_all(proc->programAuxThreads);
-
-    /* calling the process atexit funcs. these shouldnt use any thread data that got deleted above */
-    while(proc->atExitFunctions && g_queue_get_length(proc->atExitFunctions) > 0) {
-        ProcessExitCallbackData* atexitData = g_queue_pop_head(proc->atExitFunctions);
-
-        /* time the program execution */
-        g_timer_start(proc->cpuDelayTimer);
-
-        /* call the plugin's cleanup callback */
-        _process_changeContext(proc, PCTX_SHADOW, PCTX_PLUGIN);
-        if(atexitData->passArgument) {
-            ((PluginExitCallbackArgumentsFunc)atexitData->callback)(0, atexitData->argument);
-        } else {
-            ((PluginExitCallbackFunc)atexitData->callback)();
-        }
-        _process_changeContext(proc, PCTX_PLUGIN, PCTX_SHADOW);
-
-        /* no need to call stop */
-        gdouble elapsed = g_timer_elapsed(proc->cpuDelayTimer, NULL);
-        _process_handleTimerResult(proc, elapsed);
-
-        g_free(atexitData);
-    }
-
-    /* flush program output */
-    if(proc->stdoutFile) {
-        fflush(proc->stdoutFile);
-        fclose(proc->stdoutFile);
-        proc->stdoutFile = NULL;
-    }
-    if(proc->stderrFile) {
-        fflush(proc->stderrFile);
-        fclose(proc->stderrFile);
-        proc->stderrFile = NULL;
-    }
-
-    if(proc->argv) {
-        /* free the arguments */
-        for(gint i = 0; i < proc->argc; i++) {
-            g_free(proc->argv[i]);
-        }
-        g_free(proc->argv);
-        proc->argv = NULL;
-    }
-
-    /* the main thread is done and will be joined by pth */
-    proc->programMainThread = NULL;
-
-    /* unref for the main func */
-    process_unref(proc);
-
-    /* unref for the cleanup func */
-    int count = proc->referenceCount;
-    process_unref(proc);
-
-    /* we return to pth control */
-    if(count > 1) {
-        _process_changeContext(proc, PCTX_SHADOW, PCTX_PTH);
-    }
-}
-
-static void _process_logReturnCode(Process* proc, gint code) {
-    if(!proc->returnCodeLogged) {
-        GString* mainResultString = g_string_new(NULL);
-        g_string_printf(mainResultString, "main %s code '%i' for process '%s'",
-                ((code==0) ? "success" : "error"),
-                code, _process_getName(proc));
-
-        if(code == 0) {
-            message("%s", mainResultString->str);
-        } else {
-            warning("%s", mainResultString->str);
-            worker_incrementPluginError();
-        }
-
-        g_string_free(mainResultString, TRUE);
-
-        proc->returnCodeLogged = TRUE;
-    }
-}
-
-static void* _process_executeMain(Process* proc) {
-    /* we just came from pth_spawn - the first thing we should do is update our context
-     * back to shadow to make sure any potential shadow sys calls get handled correctly */
-    _process_changeContext(proc, PCTX_PTH, PCTX_SHADOW);
-
-    /* sanity checks */
-    MAGIC_ASSERT(proc);
-    utility_assert(process_isRunning(proc));
-    utility_assert(worker_getActiveProcess() == proc);
-
-    /* ref for the cleanup func below */
-    process_ref(proc);
-
-    /* let's go back to pth momentarily and push the cleanup function for the main thread */
-    _process_changeContext(proc, PCTX_SHADOW, PCTX_PTH);
-    pth_cleanup_push((PthCleanupFunc)(&_process_executeCleanup), proc);
-    _process_changeContext(proc, PCTX_PTH, PCTX_SHADOW);
-
-    /* get arguments from the program we will run */
-    proc->argc = _process_getArguments(proc, &proc->argv);
-
-    message("calling main() for process '%s'", _process_getName(proc));
-
-    /* time how long we execute the program */
-    g_timer_start(proc->cpuDelayTimer);
-
-    /* now we are entering the plugin program via a pth thread */
-    _process_changeContext(proc, PCTX_SHADOW, PCTX_PLUGIN);
-
-    /* call the program's main function, pth will handle blocking as the program runs */
-    utility_assert(proc->plugin.isExecuting);
-    utility_assert(proc->plugin.main);
-    proc->returnCode = proc->plugin.main(proc->argc, proc->argv);
-
-    /* the program's main function has returned or exited, this process has completed */
-    _process_changeContext(proc, PCTX_PLUGIN, PCTX_SHADOW);
-
-    /* commit output to file asap */
-    if(proc->stdoutFile) {
-        fflush(proc->stdoutFile);
-    }
-    if(proc->stderrFile) {
-        fflush(proc->stderrFile);
-    }
-
-    /* no need to call stop */
-    gdouble elapsed = g_timer_elapsed(proc->cpuDelayTimer, NULL);
-    _process_handleTimerResult(proc, elapsed);
-
-    _process_logReturnCode(proc, proc->returnCode);
-
-    /* when we return, pth will call the exit functions queued for the main thread */
-    _process_changeContext(proc, PCTX_SHADOW, PCTX_PTH);
-    return NULL;
-}
-
-gboolean process_addAtExitCallback(Process* proc, gpointer userCallback, gpointer userArgument,
-        gboolean shouldPassArgument) {
-    MAGIC_ASSERT(proc);
-    if(!process_isRunning(proc)) {
-        return FALSE;
-    }
-
-    if(userCallback) {
-        ProcessExitCallbackData* exitCallback = g_new0(ProcessExitCallbackData, 1);
-        exitCallback->callback = userCallback;
-        exitCallback->argument = userArgument;
-        exitCallback->passArgument = shouldPassArgument;
-
-        if(!proc->atExitFunctions) {
-            proc->atExitFunctions = g_queue_new();
-        }
-
-        g_queue_push_head(proc->atExitFunctions, exitCallback);
-    }
-
-    return TRUE;
-}
-
-static void _process_start(Process* proc) {
-    MAGIC_ASSERT(proc);
-
-    /* dont do anything if we are already running */
-    if(process_isRunning(proc)) {
-        return;
-    }
-
-    message("starting process '%s'", _process_getName(proc));
-
-    /* start a timer for initialization tasks */
-    GTimer* initTimer = g_timer_new();
-
-    /* create the thread names while still in shadow context, format is host.process.<id> */
-    GString* shadowThreadNameBuf = g_string_new(NULL);
-    g_string_printf(shadowThreadNameBuf, "%s.shadow", _process_getName(proc));
-    GString* programMainThreadNameBuf = g_string_new(NULL);
-    g_string_printf(programMainThreadNameBuf, "%s.main", _process_getName(proc));
-
-    utility_assert(g_hash_table_size(proc->programAuxThreads) == 0);
-
-    /* ref for the main func (spawn) below */
-    process_ref(proc);
-
-    /* now we will execute in the pth/plugin context, so we need to load the state */
-    worker_setActiveProcess(proc);
-    proc->plugin.isExecuting = TRUE;
-    _process_changeContext(proc, PCTX_SHADOW, PCTX_PTH);
-
-    /* create a new global context for this process, 0 means it should never block */
-    proc->tstate = pth_gctx_new(0);
-
-    /* we are in pth land, load in the pth state for this process */
-    pth_gctx_t prevPthGlobalContext = pth_gctx_get();
-    pth_gctx_set(proc->tstate);
-
-    /* pth_gctx_new implicitly created a 'main' thread, which shadow now runs in */
-    proc->shadowThread = pth_self();
-
-    /* it also created a special epollfd which we will use to continue the pth scheduler */
-    proc->epollfd = pth_gctx_get_main_epollfd(proc->tstate);
-
-    /* set some defaults for out special shadow thread: not joinable, and set the
-     * min (worst) priority so that all other threads will run before coming back to shadow
-     * (the main thread is special in pth, and has a stack size of 0 internally ) */
-    pth_attr_t shadowThreadAttr = pth_attr_of(proc->shadowThread);
-    pth_attr_set(shadowThreadAttr, PTH_ATTR_NAME, shadowThreadNameBuf->str);
-    pth_attr_set(shadowThreadAttr, PTH_ATTR_JOINABLE, FALSE);
-    pth_attr_set(shadowThreadAttr, PTH_ATTR_PRIO, PTH_PRIO_MIN);
-    pth_attr_destroy(shadowThreadAttr);
-
-    /* spawn the program main thread: joinable by default, bigger stack */
-    pth_attr_t programMainThreadAttr = pth_attr_new();
-    pth_attr_set(programMainThreadAttr, PTH_ATTR_NAME, programMainThreadNameBuf->str);
-    pth_attr_set(programMainThreadAttr, PTH_ATTR_STACK_SIZE, PROC_PTH_STACK_SIZE);
-    proc->programMainThread = pth_spawn(programMainThreadAttr, (PthSpawnFunc)_process_executeMain, proc);
-    pth_attr_destroy(programMainThreadAttr);
-
-    /* now that our pth state is set up, load the plugin */
-    _process_changeContext(proc, PCTX_PTH, PCTX_SHADOW);
-    gdouble secondsToInitPth = g_timer_elapsed(initTimer, NULL);
-    g_timer_start(initTimer);
-    _process_loadPlugin(proc);
-    gdouble secondsToInitPlugin = g_timer_elapsed(initTimer, NULL);
-    _process_changeContext(proc, PCTX_SHADOW, PCTX_PTH);
-
-    _process_changeContext(proc, PCTX_PTH, PCTX_SHADOW);
-    utility_assert(proc->plugin.isExecuting);
-    g_timer_start(initTimer);
-    if(proc->plugin.preProcessEnter != NULL) {
-        _process_changeContext(proc, PCTX_SHADOW, PCTX_PLUGIN);
-        proc->plugin.preProcessEnter(proc->plugin.handle);
-        _process_changeContext(proc, PCTX_PLUGIN, PCTX_SHADOW);
-    }
-    _process_changeContext(proc, PCTX_SHADOW, PCTX_PTH);
-
-    /* now give the main program thread a chance to run */
-    pth_yield(proc->programMainThread);
-
-    _process_changeContext(proc, PCTX_PTH, PCTX_SHADOW);
-    utility_assert(proc->plugin.isExecuting);
-    if(proc->plugin.postProcessExit != NULL) {
-        _process_changeContext(proc, PCTX_SHADOW, PCTX_PLUGIN);
-        proc->plugin.postProcessExit(proc->plugin.handle);
-        _process_changeContext(proc, PCTX_PLUGIN, PCTX_SHADOW);
-    }
-    _process_changeContext(proc, PCTX_SHADOW, PCTX_PTH);
-    gdouble secondsUntilMainBlocked = g_timer_elapsed(initTimer, NULL);
-
-    /* total number of alive pth threads this scheduler has */
-    gint nThreads = pth_ctrl(PTH_CTRL_GETTHREADS_NEW|PTH_CTRL_GETTHREADS_READY|\
-            PTH_CTRL_GETTHREADS_RUNNING|PTH_CTRL_GETTHREADS_WAITING|PTH_CTRL_GETTHREADS_SUSPENDED);
-
-    /* revert pth global context */
-    pth_gctx_set(prevPthGlobalContext);
-
-    /* the main function finished or blocked somewhere and we are back in shadow land */
-    _process_changeContext(proc, PCTX_PTH, PCTX_SHADOW);
-    proc->plugin.isExecuting = FALSE;
-    worker_setActiveProcess(NULL);
-
-    message("process '%s' initialized the pth threading system in %f seconds, "
-            "initialized the plugin namespace in %f seconds, "
-            "and ran the pth main thread until it blocked in %f seconds",
-            _process_getName(proc), secondsToInitPth, secondsToInitPlugin, secondsUntilMainBlocked);
-
-    /* the main thread wont exist if it exited immediately before returning control to shadow */
-    if(proc->programMainThread) {
-        message("process '%s' has set up the main pth thread '%s' and %s running",
-                _process_getName(proc), programMainThreadNameBuf->str,
-                process_isRunning(proc) ? "is" : "is not");
-    } else {
-        _process_logReturnCode(proc, proc->returnCode);
-
-        utility_assert(nThreads == 1);
-
-        proc->tstate = NULL;
-
-        /* free our copy of plug-in resources, and other application state */
-        //_process_unloadPlugin(proc); XXX TODO this should be done once elf-loader supports unloading libs
-        utility_assert(!process_isRunning(proc));
-
-        message("process '%s' has completed or is otherwise no longer running", _process_getName(proc));
-    }
-
-    g_timer_destroy(initTimer);
-
-    if(proc->stdoutFile) {
-        fflush(proc->stdoutFile);
-    }
-    if(proc->stderrFile) {
-        fflush(proc->stderrFile);
-    }
-    if(proc->cachedWarningMessages) {
-        _process_logCachedWarnings(proc);
-    }
-
-    /* cleanup */
-    g_string_free(shadowThreadNameBuf, TRUE);
-    g_string_free(programMainThreadNameBuf, TRUE);
-}
-
-void process_continue(Process* proc) {
-    MAGIC_ASSERT(proc);
-
-    /* if we are not running, no need to notify anyone */
-    if(!process_isRunning(proc)) {
-        return;
-    }
-
-    info("switching to rpth to continue the threads of process '%s'", _process_getName(proc));
-
-    /* there is some i/o or event available, let pth handle it
-     * we will execute in the pth/plugin context, so we need to load the state */
-    worker_setActiveProcess(proc);
-    proc->plugin.isExecuting = TRUE;
-    _process_changeContext(proc, PCTX_SHADOW, PCTX_PTH);
-
-    /* we are in pth land, load in the pth state for this process */
-    pth_gctx_t prevPthGlobalContext = pth_gctx_get();
-    pth_gctx_set(proc->tstate);
-
-    _process_changeContext(proc, PCTX_PTH, PCTX_SHADOW);
-    utility_assert(proc->plugin.isExecuting);
-    if(proc->plugin.preProcessEnter != NULL) {
-        _process_changeContext(proc, PCTX_SHADOW, PCTX_PLUGIN);
-        proc->plugin.preProcessEnter(proc->plugin.handle);
-        _process_changeContext(proc, PCTX_PLUGIN, PCTX_SHADOW);
-    }
-    _process_changeContext(proc, PCTX_SHADOW, PCTX_PTH);
-
-    /* make sure pth scheduler updates, and process all program threads until they block */
-    do {
-        pth_yield(NULL);
-    } while(pth_ctrl(PTH_CTRL_GETTHREADS_READY | PTH_CTRL_GETTHREADS_NEW));
-
-    _process_changeContext(proc, PCTX_PTH, PCTX_SHADOW);
-    utility_assert(proc->plugin.isExecuting);
-    if(proc->plugin.postProcessExit != NULL) {
-        _process_changeContext(proc, PCTX_SHADOW, PCTX_PLUGIN);
-        proc->plugin.postProcessExit(proc->plugin.handle);
-        _process_changeContext(proc, PCTX_PLUGIN, PCTX_SHADOW);
-    }
-    _process_changeContext(proc, PCTX_SHADOW, PCTX_PTH);
-
-    /* total number of alive pth threads this scheduler has */
-    gint nThreads = pth_ctrl(PTH_CTRL_GETTHREADS_NEW|PTH_CTRL_GETTHREADS_READY|\
-            PTH_CTRL_GETTHREADS_RUNNING|PTH_CTRL_GETTHREADS_WAITING|PTH_CTRL_GETTHREADS_SUSPENDED);
-
-    /* if the main thread closed, this process is done */
-    if(!proc->programMainThread) {
-        /* now we are done with all pth state */
-//        pth_gctx_free(proc->tstate); // XXX FIXME this causes other nodes' processes to end also:(
-        proc->tstate = NULL;
-    }
-
-    /* revert pth global context */
-    pth_gctx_set(prevPthGlobalContext);
-
-    /* the pth threads finished or blocked somewhere and we are back in shadow land */
-    _process_changeContext(proc, PCTX_PTH, PCTX_SHADOW);
-    proc->plugin.isExecuting = FALSE;
-    worker_setActiveProcess(NULL);
-
-    if(proc->cachedWarningMessages) {
-        _process_logCachedWarnings(proc);
-    }
-
-    if(proc->programMainThread) {
-        info("process '%s' is running, but threads are blocked waiting for events", _process_getName(proc));
-    } else {
-        /* pth should have had no remaining alive threads except the one shadow was running in */
-        utility_assert(nThreads == 1);
-
-        /* free our copy of plug-in resources, and other application state */
-        //_process_unloadPlugin(proc); XXX TODO this should be done once elf-loader supports unloading libs
-        utility_assert(!process_isRunning(proc));
-
-        info("process '%s' has completed or is otherwise no longer running", _process_getName(proc));
-    }
-}
-
-gboolean process_wantsNotify(Process* proc, gint epollfd) {
-    MAGIC_ASSERT(proc);
-    if(process_isRunning(proc) && epollfd == proc->epollfd) {
-        return TRUE;
-    } else {
-        return FALSE;
-    }
-}
-
-void process_stop(Process* proc) {
-    MAGIC_ASSERT(proc);
-
-    /* we only have state if we are running */
-    if(!process_isRunning(proc)) {
-        return;
-    }
-
-    message("terminating main thread of process '%s'", _process_getName(proc));
-
-    worker_setActiveProcess(proc);
-    proc->plugin.isExecuting = TRUE;
-    _process_changeContext(proc, PCTX_SHADOW, PCTX_PTH);
-
-    /* we are in pth land, load in the pth state for this process */
-    pth_gctx_t prevPthGlobalContext = pth_gctx_get();
-    pth_gctx_set(proc->tstate);
-
-    /* this should stop the thread and call the main thread cleanup function */
-    if(proc->programMainThread != NULL) {
-        pth_abort(proc->programMainThread);
-        proc->programMainThread = NULL;
-    }
-
-    /* now we are done with all pth state */
-    pth_gctx_free(proc->tstate);
-    proc->tstate = NULL;
-
-    /* revert pth global context */
-    pth_gctx_set(prevPthGlobalContext);
-
-    /* the pth threads finished or blocked somewhere and we are back in shadow land */
-    _process_changeContext(proc, PCTX_PTH, PCTX_SHADOW);
-    proc->plugin.isExecuting = FALSE;
-    worker_setActiveProcess(NULL);
-
-    /* free our copy of plug-in resources, and other application state */
-    //_process_unloadPlugin(proc); XXX TODO this should be done once elf-loader supports unloading libs
-}
-
-static void _process_runStartTask(Process* proc, gpointer nothing) {
-    _process_start(proc);
-}
-
-static void _process_runStopTask(Process* proc, gpointer nothing) {
-    process_stop(proc);
-}
-
-void process_schedule(Process* proc, gpointer nothing) {
-    MAGIC_ASSERT(proc);
-
-    SimulationTime now = worker_getCurrentTime();
-
-    if(proc->stopTime == 0 || proc->startTime < proc->stopTime) {
-        SimulationTime startDelay = proc->startTime <= now ? 1 : proc->startTime - now;
-        process_ref(proc);
-        Task* startProcessTask = task_new((TaskCallbackFunc)_process_runStartTask,
-                proc, NULL, (TaskObjectFreeFunc)process_unref, NULL);
-        worker_scheduleTask(startProcessTask, startDelay);
-        task_unref(startProcessTask);
-    }
-
-    if(proc->stopTime > 0 && proc->stopTime > proc->startTime) {
-        SimulationTime stopDelay = proc->stopTime <= now ? 1 : proc->stopTime - now;
-        process_ref(proc);
-        Task* stopProcessTask = task_new((TaskCallbackFunc)_process_runStopTask,
-                proc, NULL, (TaskObjectFreeFunc)process_unref, NULL);
-        worker_scheduleTask(stopProcessTask, stopDelay);
-        task_unref(stopProcessTask);
-    }
-}
-
-void process_ref(Process* proc) {
-    MAGIC_ASSERT(proc);
-    (proc->referenceCount)++;
-}
-
-void process_unref(Process* proc) {
-    MAGIC_ASSERT(proc);
-    (proc->referenceCount)--;
-    utility_assert(proc->referenceCount >= 0);
-    if(proc->referenceCount == 0) {
-        _process_free(proc);
-    }
-}
-
-gboolean process_isRunning(Process* proc) {
-    MAGIC_ASSERT(proc);
-    return (proc->tstate != NULL) ? TRUE : FALSE;
-}
-
-gboolean process_shouldEmulate(Process* proc) {
-    return ((!proc) || (proc->activeContext == PCTX_SHADOW)) ? FALSE : TRUE;
-}
-
-void process_migrate(Process* proc, gpointer threads) {
-    MAGIC_ASSERT(proc);
-    struct ProcessMigrateArgs* ts = threads;
-    if (!proc->lmid) {
-        /* plugin hasn't been loaded into a namespace yet; nothing to do */
-        info("can't migrate process before namespace is loaded");
-        return;
-    }
-    if (!ts || !ts->t1 || !ts->t2) {
-        /* can't swap to/from NULL threads */
-        warning("can't migrate process to/from NULL threads");
-        return;
-    }
-    int ret = dl_lmid_swap_tls (proc->lmid, ts->t1, ts->t2);
-    if (ret != 0) {
-        error("could not find lmid %p", GUINT_TO_POINTER(proc->lmid));
-    }
-    /* now that we migrated the TLS, the errno location for this proc is no longer valid.
-     * set the flag so that the next thread executing this process does a new lookup before
-     * trying to set errno again. */
-    proc->plugin.errnoGetLocationIsStale = TRUE;
-}
-
-/*****************************************************************
- * Begin virtual process emulation of pthread and syscalls.
- * These functions have been interposed by the preload library
- * to hijack control over the flow of execution.
- *****************************************************************/
-
-/* static helper functions */
-
-static gint _process_emu_addressHelper(Process* proc, gint fd, const struct sockaddr* addr, socklen_t* len,
-        enum _SystemCallType type) {
-    ProcessContext prevCTX = _process_changeContext(proc, proc->activeContext, PCTX_SHADOW);
-    gint result = 0;
-
-    /* check if this is a virtual socket */
-    if(!host_isShadowDescriptor(proc->host, fd)){
-        warning("intercepted a non-virtual descriptor");
-        result = EBADF;
-    } else if(addr == NULL) { /* check for proper addr */
-        result = EFAULT;
-    } else if(len == NULL) {
-        result = EINVAL;
-    }
-
-    if(result == 0) {
-        /* direct to proc->host for further checks */
-        switch(type) {
-            case SCT_BIND: {
-                result = host_bindToInterface(proc->host, fd, addr);
-                break;
-            }
-
-            case SCT_CONNECT: {
-                result = host_connectToPeer(proc->host, fd, addr);
-                break;
-            }
-
-            case SCT_GETPEERNAME:
-            case SCT_GETSOCKNAME: {
-                result = type == SCT_GETPEERNAME ?
-                        host_getPeerName(proc->host, fd, addr, len) :
-                        host_getSocketName(proc->host, fd, addr, len);
-                break;
-            }
-
-            default: {
-                result = EINVAL;
-                error("unrecognized system call type");
-                break;
-            }
-        }
-    }
-
-    _process_changeContext(proc, PCTX_SHADOW, prevCTX);
-
-    /* check if there was an error */
-    if(result != 0) {
-        _process_setErrno(proc, result);
-        return -1;
-    }
-
-    return 0;
-}
-
-static gssize _process_emu_sendHelper(Process* proc, gint fd, gconstpointer buf, gsize n, gint flags,
-        const struct sockaddr* addr, socklen_t len) {
-    /* this function MUST be called after switching in shadow context */
-    utility_assert(proc->activeContext == PCTX_SHADOW);
-
-    /* TODO flags are ignored */
-    /* make sure this is a socket */
-    if(!host_isShadowDescriptor(proc->host, fd)){
-        _process_setErrno(proc, EBADF);
-        return -1;
-    }
-
-    in_addr_t ip = 0;
-    in_port_t port = 0;
-
-    /* check if they specified an address to send to */
-    if(addr != NULL && len >= sizeof(struct sockaddr_in)) {
-        struct sockaddr_in* si = (struct sockaddr_in*) addr;
-        ip = si->sin_addr.s_addr;
-        port = si->sin_port;
-    }
-
-    gsize bytes = 0;
-    gint result = host_sendUserData(proc->host, fd, buf, n, ip, port, &bytes);
-
-    if(result != 0) {
-        _process_setErrno(proc, result);
-        return -1;
-    }
-    return (gssize) bytes;
-}
-
-static gssize _process_emu_recvHelper(Process* proc, gint fd, gpointer buf, size_t n, gint flags,
-        struct sockaddr* addr, socklen_t* len) {
-    /* this function MUST be called after switching in shadow context */
-    utility_assert(proc->activeContext == PCTX_SHADOW);
-
-    /* TODO flags are ignored */
-    /* make sure this is a socket */
-    if(!host_isShadowDescriptor(proc->host, fd)){
-        _process_setErrno(proc, EBADF);
-        return -1;
-    }
-
-    in_addr_t ip = 0;
-    in_port_t port = 0;
-
-    gsize bytes = 0;
-    gint result = host_receiveUserData(proc->host, fd, buf, n, &ip, &port, &bytes);
-
-    if(result != 0) {
-        _process_setErrno(proc, result);
-        return -1;
-    }
-
-    /* check if they wanted to know where we got the data from */
-    if(addr != NULL && len != NULL && *len >= sizeof(struct sockaddr_in)) {
-        struct sockaddr_in* si = (struct sockaddr_in*) addr;
-        si->sin_addr.s_addr = ip;
-        si->sin_port = port;
-        si->sin_family = AF_INET;
-        *len = sizeof(struct sockaddr_in);
-    }
-
-    return (gssize) bytes;
-}
-
-static gint _process_emu_fcntlHelper(Process* proc, int fd, int cmd, void* argp) {
-    /* check if this is a socket */
-    ProcessContext prevCTX = _process_changeContext(proc, proc->activeContext, PCTX_SHADOW);
-
-    if(!host_isShadowDescriptor(proc->host, fd)){
-        gint ret = 0;
-        /* check if we have a mapped os fd */
-        gint osfd = host_getOSHandle(proc->host, fd);
-        if(osfd >= 0) {
-            ret = fcntl(osfd, cmd, argp);
-            if(ret < 0) {
-                _process_setErrno(proc, errno);
-            }
-        } else {
-            _process_setErrno(proc, EBADF);
-            ret = -1;
-        }
-        _process_changeContext(proc, PCTX_SHADOW, prevCTX);
-        return ret;
-    }
-
-    /* normally, the type of farg depends on the cmd */
-    Descriptor* descriptor = host_lookupDescriptor(proc->host, fd);
-
-    gint result = 0;
-    if(descriptor) {
-        if (cmd == F_GETFL) {
-            result = descriptor_getFlags(descriptor);
-        } else if (cmd == F_SETFL) {
-            gint flags = GPOINTER_TO_INT(argp);
-            descriptor_setFlags(descriptor, flags);
-        }
-    } else {
-        _process_setErrno(proc, EBADF);
-        result = -1;
-    }
-
-    _process_changeContext(proc, PCTX_SHADOW, prevCTX);
-    return result;
-}
-
-static gint _process_emu_ioctlHelper(Process* proc, int fd, unsigned long int request, void* argp) {
-    /* check if this is a socket */
-    ProcessContext prevCTX = _process_changeContext(proc, proc->activeContext, PCTX_SHADOW);
-
-    if(!host_isShadowDescriptor(proc->host, fd)){
-        gint ret = 0;
-        /* check if we have a mapped os fd */
-        gint osfd = host_getOSHandle(proc->host, fd);
-        if(osfd >= 0) {
-            ret = ioctl(fd, request, argp);
-            if(ret < 0) {
-                _process_setErrno(proc, errno);
-            }
-        } else {
-            _process_setErrno(proc, EBADF);
-            ret = -1;
-        }
-        _process_changeContext(proc, PCTX_SHADOW, prevCTX);
-        return ret;
-    }
-
-    gint result = 0;
-
-    /* normally, the type of farg depends on the request */
-    Descriptor* descriptor = host_lookupDescriptor(proc->host, fd);
-
-    if(descriptor) {
-        DescriptorType t = descriptor_getType(descriptor);
-        if(t == DT_TCPSOCKET) {
-            TCP* tcpSocket = (TCP*) descriptor;
-            if(request == SIOCINQ || request == FIONREAD) {
-                gsize bufferLength = tcp_getInputBufferLength(tcpSocket);
-                gint* lengthOut = (gint*)argp;
-                *lengthOut = (gint)bufferLength;
-            } else if (request == SIOCOUTQ || request == TIOCOUTQ) {
-                gsize bufferLength = tcp_getOutputBufferLength(tcpSocket);
-                gint* lengthOut = (gint*)argp;
-                *lengthOut = (gint)bufferLength;
-            } else {
-                result = ENOTTY;
-            }
-        } else if(t == DT_UDPSOCKET) {
-            Socket* socket = (Socket*) descriptor;
-            if(request == SIOCINQ || request == FIONREAD) {
-                gsize bufferLength = socket_getInputBufferLength(socket);
-                gint* lengthOut = (gint*)argp;
-                *lengthOut = (gint)bufferLength;
-            } else if (request == SIOCOUTQ || request == TIOCOUTQ) {
-                gsize bufferLength = socket_getOutputBufferLength(socket);
-                gint* lengthOut = (gint*)argp;
-                *lengthOut = (gint)bufferLength;
-            } else {
-                result = ENOTTY;
-            }
-        } else {
-            result = ENOTTY;
-        }
-    } else {
-        result = EBADF;
-    }
-
-    _process_changeContext(proc, PCTX_SHADOW, prevCTX);
-    return result;
-}
-
-static int _process_emu_selectHelper(Process* proc, int nfds, fd_set *readfds, fd_set *writefds, fd_set *exceptfds, const struct timespec *timeout) {
-    /* this function MUST be called after switching in shadow context */
-    utility_assert(proc->activeContext == PCTX_SHADOW);
-    gint ret = 0;
-
-    if (nfds < 0 || nfds > FD_SETSIZE) {
-        _process_setErrno(proc, EINVAL);
-        ret = -1;
-    } else if(nfds == 0 && readfds == NULL && writefds == NULL && exceptfds == NULL && timeout != NULL) {
-        /* only wait for the timeout, no file descriptor events */
-        _process_changeContext(proc, PCTX_SHADOW, PCTX_PTH);
-        utility_assert(proc->tstate == pth_gctx_get());
-        pth_nanosleep(timeout, NULL);
-        _process_changeContext(proc, PCTX_PTH, PCTX_SHADOW);
-    } else {
-        fd_set* tmpReadFDs = NULL;
-        if(readfds) {
-            tmpReadFDs = g_new0(fd_set, 1);
-            FD_ZERO(tmpReadFDs);
-            g_memmove(tmpReadFDs, readfds, sizeof(fd_set));
-        }
-        fd_set* tmpWriteFDs = NULL;
-        if(writefds) {
-            tmpWriteFDs = g_new0(fd_set, 1);
-            FD_ZERO(tmpWriteFDs);
-            g_memmove(tmpWriteFDs, writefds, sizeof(fd_set));
-        }
-        fd_set* tmpExceptFDs = NULL;
-        if(exceptfds) {
-            tmpExceptFDs = g_new0(fd_set, 1);
-            FD_ZERO(tmpExceptFDs);
-            g_memmove(tmpExceptFDs, exceptfds, sizeof(fd_set));
-        }
-
-        ret = host_select(proc->host, tmpReadFDs, tmpWriteFDs, tmpExceptFDs);
-
-        if(ret == 0) {
-            /* we have no events */
-            struct timespec forever;
-            forever.tv_sec = (__time_t)INT_MAX;
-            forever.tv_nsec = 999999999;
-            const struct timespec* sleepTime = NULL;
-
-            if(timeout == NULL) {
-                /* block indefinitely (until pth wakes us up again) */
-                sleepTime = &forever;
-            } else if(timeout->tv_sec > 0 || timeout->tv_nsec > 0) {
-                /* return after timeout fires */
-                sleepTime = timeout;
-            } else {
-                /* timeout != NULL && timeout->tv_sec == 0 && timeout->tv_nsec == 0 */
-                /* return immediately */
-                sleepTime = NULL;
-            }
-
-            if(sleepTime) {
-                _process_changeContext(proc, PCTX_SHADOW, PCTX_PTH);
-                utility_assert(proc->tstate == pth_gctx_get());
-                pth_nanosleep(sleepTime, NULL);
-                _process_changeContext(proc, PCTX_PTH, PCTX_SHADOW);
-
-                /* ask shadow again */
-                if(tmpReadFDs) {
-                    FD_ZERO(tmpReadFDs);
-                    g_memmove(tmpReadFDs, readfds, sizeof(fd_set));
-                }
-                if(tmpWriteFDs) {
-                    FD_ZERO(tmpWriteFDs);
-                    g_memmove(tmpWriteFDs, writefds, sizeof(fd_set));
-                }
-                if(tmpExceptFDs) {
-                    FD_ZERO(tmpExceptFDs);
-                    g_memmove(tmpExceptFDs, exceptfds, sizeof(fd_set));
-                }
-
-                ret = host_select(proc->host, tmpReadFDs, tmpWriteFDs, tmpExceptFDs);
-            }
-        }
-
-        if(tmpReadFDs) {
-            g_memmove(readfds, tmpReadFDs, sizeof(fd_set));
-            g_free(tmpReadFDs);
-        }
-        if(tmpWriteFDs) {
-            g_memmove(writefds, tmpWriteFDs, sizeof(fd_set));
-            g_free(tmpWriteFDs);
-        }
-        if(tmpExceptFDs) {
-            g_memmove(exceptfds, tmpExceptFDs, sizeof(fd_set));
-            g_free(tmpExceptFDs);
-        }
-    }
-
-    return ret;
-}
-
-static int _process_emu_pollHelper(Process* proc, struct pollfd *fds, nfds_t nfds, const struct timespec *timeout_ts) {
-    gint ret = 0;
-
-    /* this function MUST be called after switching in shadow context */
-    utility_assert(proc->activeContext == PCTX_SHADOW);
-
-    if(proc->fdLimit == 0) {
-        struct rlimit fdRLimit;
-        memset(&fdRLimit, 0, sizeof(struct rlimit));
-        if(getrlimit(RLIMIT_NOFILE, &fdRLimit) == 0) {
-            proc->fdLimit = (gsize) fdRLimit.rlim_cur;
-        }
-    }
-
-    if(((gsize)nfds) > proc->fdLimit) {
-        _process_setErrno(proc, EINVAL);
-        ret = -1;
-    } else if(timeout_ts == NULL || timeout_ts->tv_sec != 0 || timeout_ts->tv_nsec != 0) {
-        /* either we should block forever, or block until a valid timeout,
-         * neither of which shadow supports */
-        warning("poll is trying to block, but Shadow doesn't support blocking without pth");
-        _process_setErrno(proc, EINTR);
-        ret = -1;
-    } else {
-        ret = host_poll(proc->host, fds, nfds);
-        if(ret < 0) {
-            _process_setErrno(proc, errno);
-        }
-    }
-
-    return ret;
-}
-
-static int _process_emu_epollCreateHelper(Process* proc, int size, int flags) {
-    /* size should be > 0, but can otherwise be completely ignored */
-    if(size < 1) {
-        _process_setErrno(proc, EINVAL);
-        return -1;
-    }
-    /* the only possible flag is EPOLL_CLOEXEC, which means we should set
-     * FD_CLOEXEC on the new file descriptor. just ignore for now. */
-    if(flags != 0 && flags != EPOLL_CLOEXEC) {
-        _process_setErrno(proc, EINVAL);
-        return -1;
-    }
-
-    /* switch into shadow and create the new descriptor */
-    ProcessContext prevCTX = _process_changeContext(proc, proc->activeContext, PCTX_SHADOW);
-
-    gint handle = host_createDescriptor(proc->host, DT_EPOLL);
-
-    if((flags & EPOLL_CLOEXEC) && (handle > 0)) {
-        Descriptor* desc = host_lookupDescriptor(proc->host, handle);
-        if(desc) {
-            gint options = descriptor_getFlags(desc);
-            options |= O_CLOEXEC;
-            descriptor_setFlags(desc, options);
-        }
-    }
-
-    _process_changeContext(proc, PCTX_SHADOW, prevCTX);
-
-    return handle;
-}
-
-static int _process_emu_epollWaitHelper(Process* proc, int epfd, struct epoll_event *events, int maxevents, int timeout) {
-    gint ret = 0;
-
-    /* EINVAL if maxevents is less than or equal to zero. */
-    if(maxevents <= 0) {
-        _process_setErrno(proc, EINVAL);
-        ret = -1;
-    } else if(timeout != 0) {
-        /* either we should block forever, or block until a valid timeout,
-         * neither of which shadow supports */
-        warning("epoll_wait is trying to block, but Shadow doesn't support blocking without pth");
-        _process_setErrno(proc, EINTR);
-        ret = -1;
-    } else {
-        /* switch to shadow context and try to get events if we have any */
-        gint nEvents = 0;
-        gint result = host_epollGetEvents(proc->host, epfd, events, maxevents, &nEvents);
-
-        if(result != 0) {
-            /* there was an error from shadow */
-            _process_setErrno(proc, result);
-            ret = -1;
-        } else {
-            ret = nEvents;
-        }
-    }
-
-    return ret;
-}
-
-/* memory allocation family */
-
-void* process_emu_malloc(Process* proc, size_t size) {
-    ProcessContext prevCTX = _process_changeContext(proc, proc->activeContext, PCTX_SHADOW);
-
-    void* ptr = malloc(size);
-    if(size && ptr != NULL) {
-        tracker_addAllocatedBytes(host_getTracker(proc->host), ptr, size);
-    }
-    if(ptr == NULL) {
-        _process_setErrno(proc, errno);
-    }
-
-    _process_changeContext(proc, PCTX_SHADOW, prevCTX);
-    return ptr;
-}
-
-void* process_emu_calloc(Process* proc, size_t nmemb, size_t size) {
-    ProcessContext prevCTX = _process_changeContext(proc, proc->activeContext, PCTX_SHADOW);
-
-    void* ptr = calloc(nmemb, size);
-    if(size && ptr != NULL) {
-        tracker_addAllocatedBytes(host_getTracker(proc->host), ptr, size);
-    }
-    if(ptr == NULL) {
-        _process_setErrno(proc, errno);
-    }
-
-    _process_changeContext(proc, PCTX_SHADOW, prevCTX);
-    return ptr;
-}
-
-void* process_emu_realloc(Process* proc, void *ptr, size_t size) {
-    ProcessContext prevCTX = _process_changeContext(proc, proc->activeContext, PCTX_SHADOW);
-
-    gpointer newptr = realloc(ptr, size);
-    if(newptr != NULL) {
-        if(ptr == NULL) {
-            /* equivalent to malloc */
-            if(size) {
-                tracker_addAllocatedBytes(host_getTracker(proc->host), newptr, size);
-            }
-        } else if (size == 0) {
-            /* equivalent to free */
-            tracker_removeAllocatedBytes(host_getTracker(proc->host), ptr);
-        } else {
-            /* true realloc */
-            tracker_removeAllocatedBytes(host_getTracker(proc->host), ptr);
-            if(size) {
-                tracker_addAllocatedBytes(host_getTracker(proc->host), newptr, size);
-            }
-        }
-    }
-
-    if(newptr == NULL) {
-        _process_setErrno(proc, errno);
-    }
-
-    _process_changeContext(proc, PCTX_SHADOW, prevCTX);
-    return newptr;
-}
-
-void process_emu_free(Process* proc, void *ptr) {
-    ProcessContext prevCTX = _process_changeContext(proc, proc->activeContext, PCTX_SHADOW);
-    free(ptr);
-    if(ptr != NULL) {
-        tracker_removeAllocatedBytes(host_getTracker(proc->host), ptr);
-    }
-    _process_changeContext(proc, PCTX_SHADOW, prevCTX);
-}
-
-int process_emu_posix_memalign(Process* proc, void** memptr, size_t alignment, size_t size) {
-    ProcessContext prevCTX = _process_changeContext(proc, proc->activeContext, PCTX_SHADOW);
-    gint ret = posix_memalign(memptr, alignment, size);
-    if(ret == 0 && size) {
-        tracker_addAllocatedBytes(host_getTracker(proc->host), *memptr, size);
-    }
-    _process_changeContext(proc, PCTX_SHADOW, prevCTX);
-    return ret;
-}
-
-void* process_emu_memalign(Process* proc, size_t blocksize, size_t bytes) {
-    ProcessContext prevCTX = _process_changeContext(proc, proc->activeContext, PCTX_SHADOW);
-    gpointer ptr = memalign(blocksize, bytes);
-    if(bytes && ptr != NULL) {
-        tracker_addAllocatedBytes(host_getTracker(proc->host), ptr, bytes);
-    }
-    if(ptr == NULL) {
-        _process_setErrno(proc, errno);
-    }
-    _process_changeContext(proc, PCTX_SHADOW, prevCTX);
-    return ptr;
-}
-
-/* aligned_alloc doesnt exist in glibc in the current LTS version of ubuntu */
-void* process_emu_aligned_alloc(Process* proc, size_t alignment, size_t size) {
-    ProcessContext prevCTX = _process_changeContext(proc, proc->activeContext, PCTX_SHADOW);
-    gpointer ptr = aligned_alloc(alignment, size);
-    if(size && ptr != NULL) {
-        tracker_addAllocatedBytes(host_getTracker(proc->host), ptr, size);
-    }
-    if(ptr == NULL) {
-        _process_setErrno(proc, errno);
-    }
-    _process_changeContext(proc, PCTX_SHADOW, prevCTX);
-    return ptr;
-}
-
-void* process_emu_valloc(Process* proc, size_t size) {
-    ProcessContext prevCTX = _process_changeContext(proc, proc->activeContext, PCTX_SHADOW);
-    gpointer ptr = valloc(size);
-    if(size && ptr != NULL) {
-        tracker_addAllocatedBytes(host_getTracker(proc->host), ptr, size);
-    }
-    if(ptr == NULL) {
-        _process_setErrno(proc, errno);
-    }
-    _process_changeContext(proc, PCTX_SHADOW, prevCTX);
-    return ptr;
-}
-
-void* process_emu_pvalloc(Process* proc, size_t size) {
-    ProcessContext prevCTX = _process_changeContext(proc, proc->activeContext, PCTX_SHADOW);
-    gpointer ptr = pvalloc(size);
-    if(size && ptr != NULL) {
-        tracker_addAllocatedBytes(host_getTracker(proc->host), ptr, size);
-    }
-    if(ptr == NULL) {
-        _process_setErrno(proc, errno);
-    }
-    _process_changeContext(proc, PCTX_SHADOW, prevCTX);
-    return ptr;
-}
-
-/* for fd translation */
-void* process_emu_mmap(Process* proc, void *addr, size_t length, int prot, int flags,
-                  int fd, off_t offset) {
-    ProcessContext prevCTX = _process_changeContext(proc, proc->activeContext, PCTX_SHADOW);
-
-    /* anonymous mappings ignore file descriptor */
-    if(flags & MAP_ANONYMOUS) {
-        gpointer ret = mmap(addr, length, prot, flags, -1, offset);
-        if(ret == MAP_FAILED) {
-            _process_setErrno(proc, errno);
-        }
-        _process_changeContext(proc, PCTX_SHADOW, prevCTX);
-        return ret;
-    }
-
-    if (host_isShadowDescriptor(proc->host, fd)) {
-        warning("mmap not implemented for Shadow descriptor types");
-    } else {
-        /* check if we have a mapped os fd */
-        gint osfd = host_getOSHandle(proc->host, fd);
-        if (osfd >= 0) {
-            gpointer ret = mmap(addr, length, prot, flags, osfd, offset);
-            if(ret == MAP_FAILED) {
-                _process_setErrno(proc, errno);
-            }
-            _process_changeContext(proc, PCTX_SHADOW, prevCTX);
-            return ret;
-        }
-    }
-
-    _process_changeContext(proc, PCTX_SHADOW, prevCTX);
-
-    _process_setErrno(proc, EBADF);
-
-    return MAP_FAILED;
-}
-
-
-/* event family */
-
-int process_emu_epoll_create(Process* proc, int size) {
-    return _process_emu_epollCreateHelper(proc, size, 0);
-}
-
-int process_emu_epoll_create1(Process* proc, int flags) {
-    return _process_emu_epollCreateHelper(proc, 1, flags);
-}
-
-int process_emu_epoll_ctl(Process* proc, int epfd, int op, int fd, struct epoll_event *event) {
-    /*
-     * initial checks before passing on to proc->host:
-     * EINVAL if fd is the same as epfd, or the requested operation op is not
-     * supported by this interface
-     */
-    if(epfd == fd) {
-        _process_setErrno(proc, EINVAL);
-        return -1;
-    }
-
-    /* switch into shadow and do the operation */
-    ProcessContext prevCTX = _process_changeContext(proc, proc->activeContext, PCTX_SHADOW);
-    gint result = host_epollControl(proc->host, epfd, op, fd, event);
-    _process_changeContext(proc, PCTX_SHADOW, prevCTX);
-
-    /*
-     * When successful, epoll_ctl() returns zero. When an error occurs,
-     * epoll_ctl() returns -1 and errno is set appropriately.
-     */
-    if(result != 0) {
-        _process_setErrno(proc, result);
-        return -1;
-    } else {
-        return 0;
-    }
-}
-
-int process_emu_epoll_wait(Process* proc, int epfd, struct epoll_event *events, int maxevents, int timeout) {
-    ProcessContext prevCTX = _process_changeContext(proc, proc->activeContext, PCTX_SHADOW);
-    int ret = 0;
-    if(prevCTX == PCTX_PLUGIN) {
-        _process_changeContext(proc, PCTX_SHADOW, PCTX_PTH);
-        utility_assert(proc->tstate == pth_gctx_get());
-        ret = pth_epoll_wait(epfd, events, maxevents, timeout);
-        _process_changeContext(proc, PCTX_PTH, PCTX_SHADOW);
-        if(ret == -1) {
-            _process_setErrno(proc, errno);
-        }
-    } else {
-        ret = _process_emu_epollWaitHelper(proc, epfd, events, maxevents, timeout);
-    }
-    _process_changeContext(proc, PCTX_SHADOW, prevCTX);
-    return ret;
-}
-
-int process_emu_epoll_pwait(Process* proc, int epfd, struct epoll_event *events, int maxevents, int timeout, const sigset_t *ss) {
-    ProcessContext prevCTX = _process_changeContext(proc, proc->activeContext, PCTX_SHADOW);
-    int ret = 0;
-    if(prevCTX == PCTX_PLUGIN) {
-        _process_changeContext(proc, PCTX_SHADOW, PCTX_PTH);
-        utility_assert(proc->tstate == pth_gctx_get());
-        ret = pth_epoll_pwait(epfd, events, maxevents, timeout, ss);
-        _process_changeContext(proc, PCTX_PTH, PCTX_SHADOW);
-        if(ret == -1) {
-            _process_setErrno(proc, errno);
-        }
-    } else {
-        /* shadow ignores the sigmask */
-        ret = _process_emu_epollWaitHelper(proc, epfd, events, maxevents, timeout);
-    }
-    _process_changeContext(proc, PCTX_SHADOW, prevCTX);
-    return ret;
-}
-
-/* socket/io family */
-
-int process_emu_socket(Process* proc, int domain, int type, int protocol) {
-    gboolean isNonBlockSet = FALSE;
-    gboolean isCloseOnExecuteSet = FALSE;
-
-    /* clear non-blocking flags if set to get true type */
-    if(type & SOCK_NONBLOCK) {
-        type = type & ~SOCK_NONBLOCK;
-        isNonBlockSet = TRUE;
-    }
-    if(type & SOCK_CLOEXEC) {
-        type = type & ~SOCK_CLOEXEC;
-        isCloseOnExecuteSet = TRUE;
-    }
-
-    gint result = 0;
-    ProcessContext prevCTX = _process_changeContext(proc, proc->activeContext, PCTX_SHADOW);
-
-    /* check inputs for what we support */
-    if (type != SOCK_STREAM && type != SOCK_DGRAM) {
-        warning("unsupported socket type \"%i\", we only support SOCK_STREAM and SOCK_DGRAM", type);
-        _process_setErrno(proc, EPROTONOSUPPORT);
-        result = -1;
-    } else if(domain != AF_INET && domain != AF_UNIX) {
-        warning("trying to create socket with domain \"%i\", we only support AF_INET and AF_UNIX", domain);
-        _process_setErrno(proc, EAFNOSUPPORT);
-        result = -1;
-    }
-
-    if(result == 0) {
-        /* we are all set to create the socket */
-        DescriptorType dtype = type == SOCK_STREAM ? DT_TCPSOCKET : DT_UDPSOCKET;
-        result = host_createDescriptor(proc->host, dtype);
-        Descriptor* desc = host_lookupDescriptor(proc->host, result);
-
-        gint options = descriptor_getFlags(desc);
-        if(domain == AF_UNIX) {
-            socket_setUnix(((Socket*)desc), TRUE);
-        }
-        if(isNonBlockSet) {
-            options |= O_NONBLOCK;
-        }
-        if(isCloseOnExecuteSet) {
-            options |= O_CLOEXEC;
-        }
-        descriptor_setFlags(desc, options);
-    }
-
-    _process_changeContext(proc, PCTX_SHADOW, prevCTX);
-    return result;
-}
-
-int process_emu_socketpair(Process* proc, int domain, int type, int protocol, int fds[2]) {
-    /* create a pair of connected sockets, i.e. a bi-directional pipe */
-    if(domain != AF_UNIX) {
-        _process_setErrno(proc, EAFNOSUPPORT);
-        return -1;
-    }
-
-    gboolean isNonBlockSet = FALSE;
-    gboolean isCloseOnExecuteSet = FALSE;
-
-    /* clear non-blocking flags if set to get true type */
-    if(type & SOCK_NONBLOCK) {
-        type = type & ~SOCK_NONBLOCK;
-        isNonBlockSet = TRUE;
-    }
-    if(type & SOCK_CLOEXEC) {
-        type = type & ~SOCK_CLOEXEC;
-        isCloseOnExecuteSet = TRUE;
-    }
-
-    if(type != SOCK_STREAM) {
-        _process_setErrno(proc, EPROTONOSUPPORT);
-        return -1;
-    }
-
-    gint result = 0;
-    gint options = 0;
-    ProcessContext prevCTX = _process_changeContext(proc, proc->activeContext, PCTX_SHADOW);
-
-    if(result == 0) {
-        gint handle = host_createDescriptor(proc->host, DT_SOCKETPAIR);
-        // TODO handle could be -1 on error
-        fds[0] = handle;
-        Descriptor* desc = host_lookupDescriptor(proc->host, handle);
-        // TODO desc could be NULL
-
-        options = descriptor_getFlags(desc);
-        if(isNonBlockSet) {
-            options |= O_NONBLOCK;
-        }
-        if(isCloseOnExecuteSet) {
-            options |= O_CLOEXEC;
-        }
-        descriptor_setFlags(desc, options);
-
-        Descriptor* linkedDesc = (Descriptor*)channel_getLinkedChannel((Channel*)desc);
-        utility_assert(linkedDesc);
-        gint linkedHandle = *descriptor_getHandleReference(linkedDesc);
-        fds[1] = linkedHandle;
-
-        options = descriptor_getFlags(linkedDesc);
-        if(isNonBlockSet) {
-            options |= O_NONBLOCK;
-        }
-        if(isCloseOnExecuteSet) {
-            options |= O_CLOEXEC;
-        }
-        descriptor_setFlags(linkedDesc, options);
-    }
-
-    _process_changeContext(proc, PCTX_SHADOW, prevCTX);
-    return result;
-}
-
-int process_emu_bind(Process* proc, int fd, const struct sockaddr* addr, socklen_t len)  {
-    if((addr->sa_family == AF_INET && len < sizeof(struct sockaddr_in)) ||
-            (addr->sa_family == AF_UNIX && len < sizeof(struct sockaddr_un))) {
-        ProcessContext prevCTX = _process_changeContext(proc, proc->activeContext, PCTX_SHADOW);
-        _process_setErrno(proc, EINVAL);
-        _process_changeContext(proc, PCTX_SHADOW, prevCTX);
-        return -1;
-    }
-
-    return _process_emu_addressHelper(proc, fd, addr, &len, SCT_BIND);
-}
-
-int process_emu_getsockname(Process* proc, int fd, struct sockaddr* addr, socklen_t* len)  {
-    return _process_emu_addressHelper(proc, fd, addr, len, SCT_GETSOCKNAME);
-}
-
-int process_emu_connect(Process* proc, int fd, const struct sockaddr* addr, socklen_t len)  {
-    if((addr->sa_family == AF_INET && len < sizeof(struct sockaddr_in)) ||
-            (addr->sa_family == AF_UNIX && len < sizeof(struct sockaddr_un))) {
-        ProcessContext prevCTX = _process_changeContext(proc, proc->activeContext, PCTX_SHADOW);
-        _process_setErrno(proc, EINVAL);
-        _process_changeContext(proc, PCTX_SHADOW, prevCTX);
-        return -1;
-    }
-
-    ProcessContext prevCTX = _process_changeContext(proc, proc->activeContext, PCTX_SHADOW);
-    int ret = 0;
-    if(prevCTX == PCTX_PLUGIN) {
-        _process_changeContext(proc, PCTX_SHADOW, PCTX_PTH);
-        utility_assert(proc->tstate == pth_gctx_get());
-        ret = pth_connect(fd, addr, len);
-        _process_changeContext(proc, PCTX_PTH, PCTX_SHADOW);
-        if(ret == -1) {
-            _process_setErrno(proc, errno);
-        }
-    } else {
-        _process_changeContext(proc, PCTX_SHADOW, prevCTX);
-        ret = _process_emu_addressHelper(proc, fd, addr, &len, SCT_CONNECT);
-        _process_changeContext(proc, prevCTX, PCTX_SHADOW);
-    }
-    _process_changeContext(proc, PCTX_SHADOW, prevCTX);
-    return ret;
-}
-
-int process_emu_getpeername(Process* proc, int fd, struct sockaddr* addr, socklen_t* len)  {
-    return _process_emu_addressHelper(proc, fd, addr, len, SCT_GETPEERNAME);
-}
-
-ssize_t process_emu_send(Process* proc, int fd, const void *buf, size_t n, int flags) {
-    ProcessContext prevCTX = _process_changeContext(proc, proc->activeContext, PCTX_SHADOW);
-    gssize ret = 0;
-    if(prevCTX == PCTX_PLUGIN) {
-        _process_changeContext(proc, PCTX_SHADOW, PCTX_PTH);
-        utility_assert(proc->tstate == pth_gctx_get());
-        ret = pth_send(fd, buf, n, flags);
-        _process_changeContext(proc, PCTX_PTH, PCTX_SHADOW);
-        if(ret == -1) {
-            _process_setErrno(proc, errno);
-        }
-    } else {
-        ret = _process_emu_sendHelper(proc, fd, buf, n, flags, NULL, 0);
-    }
-    _process_changeContext(proc, PCTX_SHADOW, prevCTX);
-    return ret;
-}
-
-ssize_t process_emu_sendto(Process* proc, int fd, const void *buf, size_t n, int flags, const struct sockaddr* addr, socklen_t addr_len)  {
-    ProcessContext prevCTX = _process_changeContext(proc, proc->activeContext, PCTX_SHADOW);
-    gssize ret = 0;
-    if(prevCTX == PCTX_PLUGIN) {
-        _process_changeContext(proc, PCTX_SHADOW, PCTX_PTH);
-        utility_assert(proc->tstate == pth_gctx_get());
-        ret = pth_sendto(fd, buf, n, flags, addr, addr_len);
-        _process_changeContext(proc, PCTX_PTH, PCTX_SHADOW);
-        if(ret == -1) {
-            _process_setErrno(proc, errno);
-        }
-    } else {
-        ret = _process_emu_sendHelper(proc, fd, buf, n, flags, addr, addr_len);
-    }
-    _process_changeContext(proc, PCTX_SHADOW, prevCTX);
-    return ret;
-}
-
-ssize_t process_emu_sendmsg(Process* proc, int fd, const struct msghdr *message, int flags) {
-    /* TODO implement */
-    ProcessContext prevCTX = _process_changeContext(proc, proc->activeContext, PCTX_SHADOW);
-    warning("sendmsg not implemented");
-    _process_setErrno(proc, ENOSYS);
-    _process_changeContext(proc, PCTX_SHADOW, prevCTX);
-    return -1;
-}
-
-ssize_t process_emu_recv(Process* proc, int fd, void *buf, size_t n, int flags) {
-    ProcessContext prevCTX = _process_changeContext(proc, proc->activeContext, PCTX_SHADOW);
-    gssize ret = 0;
-    if(prevCTX == PCTX_PLUGIN) {
-        _process_changeContext(proc, PCTX_SHADOW, PCTX_PTH);
-        utility_assert(proc->tstate == pth_gctx_get());
-        ret = pth_recv(fd, buf, n, flags);
-        _process_changeContext(proc, PCTX_PTH, PCTX_SHADOW);
-        if(ret == -1) {
-            _process_setErrno(proc, errno);
-        }
-    } else {
-        ret = _process_emu_recvHelper(proc, fd, buf, n, flags, NULL, 0);
-    }
-    _process_changeContext(proc, PCTX_SHADOW, prevCTX);
-    return ret;
-}
-
-ssize_t process_emu_recvfrom(Process* proc, int fd, void *buf, size_t n, int flags, struct sockaddr* addr, socklen_t *addr_len)  {
-    ProcessContext prevCTX = _process_changeContext(proc, proc->activeContext, PCTX_SHADOW);
-    gssize ret = 0;
-    if(prevCTX == PCTX_PLUGIN) {
-        _process_changeContext(proc, PCTX_SHADOW, PCTX_PTH);
-        utility_assert(proc->tstate == pth_gctx_get());
-        ret = pth_recvfrom(fd, buf, n, flags, addr, addr_len);
-        _process_changeContext(proc, PCTX_PTH, PCTX_SHADOW);
-        if(ret == -1) {
-            _process_setErrno(proc, errno);
-        }
-    } else {
-        ret = _process_emu_recvHelper(proc, fd, buf, n, flags, addr, addr_len);
-    }
-    _process_changeContext(proc, PCTX_SHADOW, prevCTX);
-    return ret;
-}
-
-ssize_t process_emu_recvmsg(Process* proc, int fd, struct msghdr *message, int flags) {
-    /* TODO implement */
-    ProcessContext prevCTX = _process_changeContext(proc, proc->activeContext, PCTX_SHADOW);
-    warning("recvmsg not implemented");
-    _process_setErrno(proc, ENOSYS);
-    _process_changeContext(proc, PCTX_SHADOW, prevCTX);
-    return -1;
-}
-
-int process_emu_getsockopt(Process* proc, int fd, int level, int optname, void* optval, socklen_t* optlen) {
-    if(!optlen) {
-        ProcessContext prevCTX = _process_changeContext(proc, proc->activeContext, PCTX_SHADOW);
-        _process_setErrno(proc, EFAULT);
-        _process_changeContext(proc, PCTX_SHADOW, prevCTX);
-        return -1;
-    }
-
-    ProcessContext prevCTX = _process_changeContext(proc, proc->activeContext, PCTX_SHADOW);
-    Descriptor* descriptor = host_lookupDescriptor(proc->host, fd);
-
-    gint result = 0;
-
-    /* TODO: implement socket options */
-    if(descriptor) {
-        if(level == SOL_SOCKET || level == SOL_IP || level == SOL_TCP) {
-            DescriptorType t = descriptor_getType(descriptor);
-            switch (optname) {
-                case TCP_INFO: {
-                    if(t == DT_TCPSOCKET) {
-                        if(optval) {
-                            TCP* tcp = (TCP*)descriptor;
-                            tcp_getInfo(tcp, (struct tcp_info *)optval);
-                        }
-                        *optlen = sizeof(struct tcp_info);
-                        result = 0;
-                    } else {
-                        warning("called getsockopt with TCP_INFO on non-TCP socket");
-                        _process_setErrno(proc, ENOPROTOOPT);
-                        result = -1;
-                    }
-
-                    break;
-                }
-
-                case SO_SNDBUF: {
-                    if(*optlen < sizeof(gint)) {
-                        warning("called getsockopt with SO_SNDBUF with optlen < %i", (gint)(sizeof(gint)));
-                        _process_setErrno(proc, EINVAL);
-                        result = -1;
-                    } else if (t != DT_TCPSOCKET && t != DT_UDPSOCKET) {
-                        warning("called getsockopt with SO_SNDBUF on non-socket");
-                        _process_setErrno(proc, ENOPROTOOPT);
-                        result = -1;
-                    } else {
-                        if(optval) {
-                            *((gint*) optval) = (gint) socket_getOutputBufferSize((Socket*)descriptor);
-                        }
-                        *optlen = sizeof(gint);
-                    }
-                    break;
-                }
-
-                case SO_RCVBUF: {
-                    if(*optlen < sizeof(gint)) {
-                        warning("called getsockopt with SO_RCVBUF with optlen < %i", (gint)(sizeof(gint)));
-                        _process_setErrno(proc, EINVAL);
-                        result = -1;
-                    } else if (t != DT_TCPSOCKET && t != DT_UDPSOCKET) {
-                        warning("called getsockopt with SO_RCVBUF on non-socket");
-                        _process_setErrno(proc, ENOPROTOOPT);
-                        result = -1;
-                    } else {
-                        if(optval) {
-                            *((gint*) optval) = (gint) socket_getInputBufferSize((Socket*)descriptor);
-                        }
-                        *optlen = sizeof(gint);
-                    }
-                    break;
-                }
-
-                case SO_ERROR: {
-                    if(optval) {
-                        *((gint*)optval) = 0;
-                    }
-                    *optlen = sizeof(gint);
-
-                    result = 0;
-                    break;
-                }
-
-                default: {
-                    warning("getsockopt optname %i not implemented", optname);
-                    _process_setErrno(proc, ENOSYS);
-                    result = -1;
-                    break;
-                }
-            }
-        } else {
-            warning("getsockopt level %i not implemented", level);
-            _process_setErrno(proc, ENOSYS);
-            result = -1;
-        }
-    } else {
-        _process_setErrno(proc, EBADF);
-        result = -1;
-    }
-
-    _process_changeContext(proc, PCTX_SHADOW, prevCTX);
-    return result;
-}
-
-int process_emu_setsockopt(Process* proc, int fd, int level, int optname, const void *optval, socklen_t optlen) {
-    if(!optval) {
-        _process_setErrno(proc, EFAULT);
-        return -1;
-    }
-
-    ProcessContext prevCTX = _process_changeContext(proc, proc->activeContext, PCTX_SHADOW);
-    Descriptor* descriptor = host_lookupDescriptor(proc->host, fd);
-
-    gint result = 0;
-
-    /* TODO: implement socket options */
-    if(descriptor) {
-        if(level == SOL_SOCKET) {
-            DescriptorType t = descriptor_getType(descriptor);
-            switch (optname) {
-                case SO_SNDBUF: {
-                    if(optlen < sizeof(gint)) {
-                        warning("called setsockopt with SO_SNDBUF with optlen < %i", (gint)(sizeof(gint)));
-                        _process_setErrno(proc, EINVAL);
-                        result = -1;
-                    } else if (t != DT_TCPSOCKET && t != DT_UDPSOCKET) {
-                        warning("called setsockopt with SO_SNDBUF on non-socket");
-                        _process_setErrno(proc, ENOPROTOOPT);
-                        result = -1;
-                    } else {
-                        gint v = *((gint*) optval);
-                        socket_setOutputBufferSize((Socket*)descriptor, (gsize)v*2);
-                        if(t == DT_TCPSOCKET) {
-                            tcp_disableSendBufferAutotuning((TCP*)descriptor);
-                        }
-                    }
-                    break;
-                }
-
-                case SO_RCVBUF: {
-                    if(optlen < sizeof(gint)) {
-                        warning("called setsockopt with SO_RCVBUF with optlen < %i", (gint)(sizeof(gint)));
-                        _process_setErrno(proc, EINVAL);
-                        result = -1;
-                    } else if (t != DT_TCPSOCKET && t != DT_UDPSOCKET) {
-                        warning("called setsockopt with SO_RCVBUF on non-socket");
-                        _process_setErrno(proc, ENOPROTOOPT);
-                        result = -1;
-                    } else {
-                        gint v = *((gint*) optval);
-                        socket_setInputBufferSize((Socket*)descriptor, (gsize)v*2);
-                        if(t == DT_TCPSOCKET) {
-                            tcp_disableReceiveBufferAutotuning((TCP*)descriptor);
-                        }
-                    }
-                    break;
-                }
-
-                case SO_REUSEADDR: {
-                    // TODO implement this!
-                    // XXX Tor and TGen actually use this option!!
-                    debug("setsockopt SO_REUSEADDR not yet implemented");
-                    break;
-                }
-
-#ifdef SO_REUSEPORT
-                case SO_REUSEPORT: {
-                    // TODO implement this!
-                    // XXX TGen actually uses this option!!
-                    debug("setsockopt SO_REUSEPORT not yet implemented");
-                    break;
-                }
-#endif
-
-                case SO_KEEPALIVE: {
-                    // TODO implement this!
-                    // XXX libevent actually uses this option in evconnlistener_new_bind!!
-                    debug("setsockopt SO_KEEPALIVE not yet implemented");
-                    break;
-                }
-
-                default: {
-                    warning("setsockopt optname %i not implemented", optname);
-                    _process_setErrno(proc, ENOSYS);
-                    result = -1;
-                    break;
-                }
-            }
-        } else {
-            warning("setsockopt level %i not implemented", level);
-            _process_setErrno(proc, ENOSYS);
-            result = -1;
-        }
-    } else {
-        _process_setErrno(proc, EBADF);
-        result = -1;
-    }
-
-    _process_changeContext(proc, PCTX_SHADOW, prevCTX);
-    return result;
-}
-
-int process_emu_listen(Process* proc, int fd, int n) {
-    /* check if this is a socket */
-    ProcessContext prevCTX = _process_changeContext(proc, proc->activeContext, PCTX_SHADOW);
-    if(!host_isShadowDescriptor(proc->host, fd)){
-        _process_changeContext(proc, PCTX_SHADOW, prevCTX);
-        _process_setErrno(proc, EBADF);
-        return -1;
-    }
-
-    gint result = host_listenForPeer(proc->host, fd, n);
-    _process_changeContext(proc, PCTX_SHADOW, prevCTX);
-
-    /* check if there was an error */
-    if(result != 0) {
-        _process_setErrno(proc, result);
-        return -1;
-    }
-
-    return 0;
-}
-
-int process_emu_accept(Process* proc, int fd, struct sockaddr* addr, socklen_t* addr_len)  {
-    ProcessContext prevCTX = _process_changeContext(proc, proc->activeContext, PCTX_SHADOW);
-    gint ret = 0;
-
-    if(prevCTX == PCTX_PLUGIN) {
-        _process_changeContext(proc, PCTX_SHADOW, PCTX_PTH);
-        utility_assert(proc->tstate == pth_gctx_get());
-        ret = pth_accept(fd, addr, addr_len);
-        _process_changeContext(proc, PCTX_PTH, PCTX_SHADOW);
-        if(ret == -1) {
-            _process_setErrno(proc, errno);
-        }
-    } else {
-        /* check if this is a virtual socket */
-        if(!host_isShadowDescriptor(proc->host, fd)){
-            warning("intercepted a non-virtual descriptor");
-            _process_setErrno(proc, EBADF);
-            ret = -1;
-        } else {
-            in_addr_t ip = 0;
-            in_port_t port = 0;
-            gint handle = 0;
-
-            /* direct to proc->host for further checks */
-            ret = host_acceptNewPeer(proc->host, fd, &ip, &port, &handle);
-
-            /* check if there was an error */
-            if(ret != 0) {
-                _process_setErrno(proc, ret);
-                ret = -1;
-            } else {
-                ret = handle;
-                if(addr != NULL && addr_len != NULL && *addr_len >= sizeof(struct sockaddr_in)) {
-                    struct sockaddr_in* ai = (struct sockaddr_in*) addr;
-                    ai->sin_addr.s_addr = ip;
-                    ai->sin_port = port;
-                    ai->sin_family = AF_INET;
-                    *addr_len = sizeof(struct sockaddr_in);
-                }
-            }
-        }
-    }
-
-    _process_changeContext(proc, PCTX_SHADOW, prevCTX);
-    return ret;
-}
-
-int process_emu_accept4(Process* proc, int fd, struct sockaddr* addr, socklen_t* addr_len, int flags)  {
-    /* just ignore the flags and call accept */
-    if(flags) {
-        ProcessContext prevCTX = _process_changeContext(proc, proc->activeContext, PCTX_SHADOW);
-        debug("accept4 ignoring flags argument");
-        _process_changeContext(proc, PCTX_SHADOW, prevCTX);
-    }
-    return process_emu_accept(proc, fd, addr, addr_len);
-}
-
-int process_emu_shutdown(Process* proc, int fd, int how) {
-    ProcessContext prevCTX = _process_changeContext(proc, proc->activeContext, PCTX_SHADOW);
-
-    if(how != SHUT_RD && how != SHUT_WR && how != SHUT_RDWR) {
-        _process_setErrno(proc, EINVAL);
-        _process_changeContext(proc, PCTX_SHADOW, prevCTX);
-        return -1;
-    }
-
-    /* check if this is a socket */
-    gint ret = 0;
-
-    if(!host_isShadowDescriptor(proc->host, fd)){
-        /* it's not a shadow descriptor, check if we have a mapped os fd */
-        gint osfd = host_getOSHandle(proc->host, fd);
-        if(osfd >= 0) {
-            /* probably not a socket, but let the OS set the error */
-            ret = shutdown(osfd, how);
-            if(ret < 0) {
-                _process_setErrno(proc, errno);
-            }
-        } else {
-            _process_setErrno(proc, EBADF);
-            ret = -1;
-        }
-        _process_changeContext(proc, PCTX_SHADOW, prevCTX);
-        return ret;
-    }
-
-    /* it is a shadow descriptor */
-    ret = host_shutdownSocket(proc->host, fd, how);
-
-    if(ret != 0) {
-        _process_setErrno(proc, ret);
-        ret = -1;
-    }
-
-    _process_changeContext(proc, PCTX_SHADOW, prevCTX);
-
-    return ret;
-}
-
-ssize_t process_emu_read(Process* proc, int fd, void *buff, size_t numbytes) {
-    ProcessContext prevCTX = _process_changeContext(proc, proc->activeContext, PCTX_SHADOW);
-    gssize ret = 0;
-
-    if(prevCTX == PCTX_PLUGIN && host_isShadowDescriptor(proc->host, fd)) {
-        _process_changeContext(proc, PCTX_SHADOW, PCTX_PTH);
-        utility_assert(proc->tstate == pth_gctx_get());
-        ret = pth_read(fd, buff, numbytes);
-        _process_changeContext(proc, PCTX_PTH, PCTX_SHADOW);
-        if(ret == -1) {
-            _process_setErrno(proc, errno);
-        }
-    } else if(prevCTX == PCTX_PLUGIN && (fd == STDOUT_FILENO || fd == STDERR_FILENO)) {
-        ret = fread(buff, numbytes, 1, _process_getIOFile(proc, fd));
-    } else {
-        if(host_isShadowDescriptor(proc->host, fd)){
-            Descriptor* desc = host_lookupDescriptor(proc->host, fd);
-            if(descriptor_getType(desc) == DT_TIMER) {
-                ret = timer_read((Timer*) desc, buff, numbytes);
-            } else {
-                ret = _process_emu_recvHelper(proc, fd, buff, numbytes, 0, NULL, 0);
-            }
-        } else if(host_isRandomHandle(proc->host, fd)) {
-            Random* random = host_getRandom(proc->host);
-            random_nextNBytes(random, (guchar*)buff, numbytes);
-            ret = (ssize_t) numbytes;
-        } else {
-            gint osfd = host_getOSHandle(proc->host, fd);
-            if(osfd >= 0) {
-                ret = read(osfd, buff, numbytes);
-                if(ret < 0) {
-                    _process_setErrno(proc, errno);
-                }
-            } else {
-                _process_setErrno(proc, EBADF);
-                ret = -1;
-            }
-        }
-    }
-
-    _process_changeContext(proc, PCTX_SHADOW, prevCTX);
-    return ret;
-}
-
-ssize_t process_emu_write(Process* proc, int fd, const void *buff, size_t n) {
-    gssize ret = 0;
-    if(n == 0) {
-        return ret;
-    }
-    ProcessContext prevCTX = _process_changeContext(proc, proc->activeContext, PCTX_SHADOW);
-
-    if(prevCTX == PCTX_PLUGIN && host_isShadowDescriptor(proc->host, fd)) {
-        _process_changeContext(proc, PCTX_SHADOW, PCTX_PTH);
-        utility_assert(proc->tstate == pth_gctx_get());
-        ret = pth_write(fd, buff, n);
-        _process_changeContext(proc, PCTX_PTH, PCTX_SHADOW);
-        if(ret == -1) {
-            _process_setErrno(proc, errno);
-        }
-    } else if(prevCTX == PCTX_PLUGIN && (fd == STDOUT_FILENO || fd == STDERR_FILENO)) {
-        ret = fwrite(buff, 1, n, _process_getIOFile(proc, fd));
-    } else if(prevCTX == PCTX_PTH && (fd == STDOUT_FILENO || fd == STDERR_FILENO)) {
-        /* XXX this hack is to remove rpth's newline char since shadow will add another one */
-        if(fd == STDERR_FILENO) {
-            error("%.*s", (int)n-1, (const char*)buff);
-        } else {
-            debug("%.*s", (int)n-1, (const char*)buff);
-        }
-    } else {
-        if(host_isShadowDescriptor(proc->host, fd)){
-            ret = _process_emu_sendHelper(proc, fd, buff, n, 0, NULL, 0);
-        } else {
-            gint osfd = host_getOSHandle(proc->host, fd);
-            if(osfd >= 0) {
-                ret = write(osfd, buff, n);
-                if(ret < 0) {
-                    _process_setErrno(proc, errno);
-                }
-            } else {
-                _process_setErrno(proc, EBADF);
-                ret = -1;
-            }
-        }
-    }
-
-    _process_changeContext(proc, PCTX_SHADOW, prevCTX);
-    return ret;
-}
-
-ssize_t process_emu_readv(Process* proc, int fd, const struct iovec *iov, int iovcnt) {
-    ProcessContext prevCTX = _process_changeContext(proc, proc->activeContext, PCTX_SHADOW);
-    gssize ret = 0;
-
-    if(!host_isShadowDescriptor(proc->host, fd)){
-        gint osfd = host_getOSHandle(proc->host, fd);
-        if (osfd >= 0) {
-            ret = readv(osfd, iov, iovcnt);
-            if(ret < 0) {
-                _process_setErrno(proc, errno);
-            }
-        } else {
-            _process_setErrno(proc, EBADF);
-            ret = -1;
-        }
-    } else if (prevCTX == PCTX_PLUGIN) {
-        _process_changeContext(proc, PCTX_SHADOW, PCTX_PTH);
-        utility_assert(proc->tstate == pth_gctx_get());
-        ret = pth_readv(fd, iov, iovcnt);
-        _process_changeContext(proc, PCTX_PTH, PCTX_SHADOW);
-        if(ret == -1) {
-            _process_setErrno(proc, errno);
-        }
-    } else {
-        if (iovcnt < 0 || iovcnt > IOV_MAX) {
-            _process_setErrno(proc, EINVAL);
-            ret = -1;
-        } else {
-            /* figure out how much they want to read total */
-            int i = 0;
-            size_t totalIOLength = 0;
-            for (i = 0; i < iovcnt; i++) {
-                totalIOLength += iov[i].iov_len;
-            }
-
-            if (totalIOLength == 0) {
-                ret = 0;
-            } else {
-                /* get a temporary buffer and read to it */
-                void* tempBuffer = g_malloc0(totalIOLength);
-                _process_changeContext(proc, PCTX_SHADOW, prevCTX);
-                ssize_t totalBytesRead = process_emu_read(proc, fd, tempBuffer, totalIOLength);
-                _process_changeContext(proc, prevCTX, PCTX_SHADOW);
-
-                if (totalBytesRead > 0) {
-                    /* place all of the bytes we read in the iov buffers */
-                    size_t bytesCopied = 0;
-                    for (i = 0; i < iovcnt; i++) {
-                        size_t bytesRemaining = (size_t) (totalBytesRead - bytesCopied);
-                        size_t bytesToCopy = MIN(bytesRemaining, iov[i].iov_len);
-                        g_memmove(iov[i].iov_base, tempBuffer+bytesCopied, bytesToCopy);
-                        bytesCopied += bytesToCopy;
-                    }
-                }
-
-                g_free(tempBuffer);
-                ret = totalBytesRead;
-            }
-        }
-    }
-
-    _process_changeContext(proc, PCTX_SHADOW, prevCTX);
-    return ret;
-}
-
-ssize_t process_emu_writev(Process* proc, int fd, const struct iovec *iov, int iovcnt) {
-    ProcessContext prevCTX = _process_changeContext(proc, proc->activeContext, PCTX_SHADOW);
-    gssize ret = 0;
-
-    if(!host_isShadowDescriptor(proc->host, fd)){
-        gint osfd = host_getOSHandle(proc->host, fd);
-        if (osfd >= 0) {
-            ret = writev(osfd, iov, iovcnt);
-            if(ret < 0) {
-                _process_setErrno(proc, errno);
-            }
-        } else {
-            _process_setErrno(proc, EBADF);
-            ret = -1;
-        }
-    } else if(prevCTX == PCTX_PLUGIN) {
-        _process_changeContext(proc, PCTX_SHADOW, PCTX_PTH);
-        utility_assert(proc->tstate == pth_gctx_get());
-        ret = pth_writev(fd, iov, iovcnt);
-        _process_changeContext(proc, PCTX_PTH, PCTX_SHADOW);
-        if(ret == -1) {
-            _process_setErrno(proc, errno);
-        }
-    } else {
-        if(iovcnt < 0 || iovcnt > IOV_MAX) {
-            _process_setErrno(proc, EINVAL);
-            ret = -1;
-        } else {
-            /* figure out how much they want to write total */
-            int i = 0;
-            size_t totalIOLength = 0;
-            for(i = 0; i < iovcnt; i++) {
-                totalIOLength += iov[i].iov_len;
-            }
-
-            if(totalIOLength == 0) {
-                ret = 0;
-            } else {
-                /* get a temporary buffer and write to it */
-                void* tempBuffer = g_malloc0(totalIOLength);
-                size_t bytesCopied = 0;
-                for(i = 0; i < iovcnt; i++) {
-                    g_memmove(tempBuffer+bytesCopied, iov[i].iov_base, iov[i].iov_len);
-                    bytesCopied += iov[i].iov_len;
-                }
-
-                ssize_t totalBytesWritten = 0;
-                if(bytesCopied > 0) {
-                    /* try to write all of the bytes we got from the iov buffers */
-                    _process_changeContext(proc, PCTX_SHADOW, prevCTX);
-                    totalBytesWritten = process_emu_write(proc, fd, tempBuffer, bytesCopied);
-                    _process_changeContext(proc, prevCTX, PCTX_SHADOW);
-                }
-
-                g_free(tempBuffer);
-                ret = totalBytesWritten;
-            }
-        }
-    }
-
-    _process_changeContext(proc, PCTX_SHADOW, prevCTX);
-    return ret;
-}
-
-ssize_t process_emu_pread(Process* proc, int fd, void *buff, size_t numbytes, off_t offset) {
-    gssize ret = 0;
-    ProcessContext prevCTX = _process_changeContext(proc, proc->activeContext, PCTX_SHADOW);
-
-    if(prevCTX == PCTX_PLUGIN && host_isShadowDescriptor(proc->host, fd)) {
-        _process_changeContext(proc, PCTX_SHADOW, PCTX_PTH);
-        utility_assert(proc->tstate == pth_gctx_get());
-        ret = pth_pread(fd, buff, numbytes, offset);
-        _process_changeContext(proc, PCTX_PTH, PCTX_SHADOW);
-        if(ret == -1) {
-            _process_setErrno(proc, errno);
-        }
-    } else if(prevCTX == PCTX_PLUGIN && (fd == STDOUT_FILENO || fd == STDERR_FILENO)) {
-        ret = fread(buff, numbytes, 1, _process_getIOFile(proc, fd));
-    } else {
-        if(host_isShadowDescriptor(proc->host, fd)){
-            warning("pread on shadow file descriptors is not currently supported");
-            _process_setErrno(proc, ENOSYS);
-            ret = -1;
-        } else {
-            gint osfd = host_getOSHandle(proc->host, fd);
-            if(osfd >= 0) {
-                ret = pread(osfd, buff, numbytes, offset);
-                if(ret < 0) {
-                    _process_setErrno(proc, errno);
-                }
-            } else {
-                _process_setErrno(proc, EBADF);
-                ret = -1;
-            }
-        }
-    }
-
-    _process_changeContext(proc, PCTX_SHADOW, prevCTX);
-    return ret;
-}
-
-ssize_t process_emu_pwrite(Process* proc, int fd, const void *buf, size_t nbytes, off_t offset)
-{
-    gssize ret = 0;
-    ProcessContext prevCTX = _process_changeContext(proc, proc->activeContext, PCTX_SHADOW);
-
-    if(prevCTX == PCTX_PLUGIN && host_isShadowDescriptor(proc->host, fd)) {
-        _process_changeContext(proc, PCTX_SHADOW, PCTX_PTH);
-        utility_assert(proc->tstate == pth_gctx_get());
-        ret = pth_pwrite(fd, buf, nbytes, offset);
-        _process_changeContext(proc, PCTX_PTH, PCTX_SHADOW);
-        if(ret == -1) {
-            _process_setErrno(proc, errno);
-        }
-    } else if(prevCTX == PCTX_PLUGIN && (fd == STDOUT_FILENO || fd == STDERR_FILENO)) {
-        ret = fwrite(buf, 1, nbytes, _process_getIOFile(proc, fd));
-    } else {
-        if(host_isShadowDescriptor(proc->host, fd)){
-            warning("pwrite on shadow file descriptors is not currently supported");
-            _process_setErrno(proc, ENOSYS);
-            ret = -1;
-        } else {
-            gint osfd = host_getOSHandle(proc->host, fd);
-            if(osfd >= 0) {
-                ret = pwrite(fd, buf, nbytes, offset);
-                if(ret < 0) {
-                    _process_setErrno(proc, errno);
-                }
-            } else {
-                _process_setErrno(proc, EBADF);
-                ret = -1;
-            }
-        }
-    }
-
-    _process_changeContext(proc, PCTX_SHADOW, prevCTX);
-    return ret;
-}
-
-int process_emu_close(Process* proc, int fd) {
-    /* check if this is a socket */
-    ProcessContext prevCTX = _process_changeContext(proc, proc->activeContext, PCTX_SHADOW);
-
-    if(!host_isShadowDescriptor(proc->host, fd)){
-        gint ret = 0;
-        /* check if we have a mapped os fd */
-        gint osfd = host_getOSHandle(proc->host, fd);
-        if(osfd == STDOUT_FILENO) {
-            if(proc->stdoutFile) {
-                ret = fclose(proc->stdoutFile);
-                if(ret == EOF) {
-                    _process_setErrno(proc, errno);
-                }
-            }
-        } else if (osfd == STDERR_FILENO) {
-            if(proc->stderrFile) {
-                ret = fclose(proc->stderrFile);
-                if(ret == EOF) {
-                    _process_setErrno(proc, errno);
-                }
-            }
-        } else if(osfd >= 0) {
-            ret = close(osfd);
-            if(ret < 0) {
-                _process_setErrno(proc, errno);
-            }
-            host_destroyShadowHandle(proc->host, fd);
-        } else {
-            _process_setErrno(proc, EBADF);
-            ret = -1;
-        }
-        _process_changeContext(proc, PCTX_SHADOW, prevCTX);
-        return ret;
-    }
-
-    gint r = host_closeUser(proc->host, fd);
-    _process_changeContext(proc, PCTX_SHADOW, prevCTX);
-    return r;
-}
-
-int process_emu_fcntl(Process* proc, int fd, int cmd, void* argp) {
-    return _process_emu_fcntlHelper(proc, fd, cmd, argp);
-}
-
-int process_emu_ioctl(Process* proc, int fd, unsigned long int request, void* argp) {
-    return _process_emu_ioctlHelper(proc, fd, request, argp);
-}
-
-int process_emu_pipe2(Process* proc, int pipefds[2], int flags) {
-    ProcessContext prevCTX = _process_changeContext(proc, proc->activeContext, PCTX_SHADOW);
-    gint result = 0;
-
-    /* check inputs for what we support */
-    if(flags & O_DIRECT) {
-        warning("we don't support pipes in 'O_DIRECT' mode, ignoring");
-    }
-
-    gint handle = host_createDescriptor(proc->host, DT_PIPE);
-    pipefds[0] = handle; /* reader */
-    Descriptor* desc = host_lookupDescriptor(proc->host, handle);
-
-    if(desc) {
-        gint options = descriptor_getFlags(desc);
-        if(flags & O_NONBLOCK) {
-            options |= O_NONBLOCK;
-        }
-        if(flags & O_CLOEXEC) {
-            options |= O_CLOEXEC;
-        }
-        descriptor_setFlags(desc, options);
-    }
-
-    Descriptor* linkedDesc = (Descriptor*)channel_getLinkedChannel((Channel*)desc);
-    utility_assert(linkedDesc);
-    gint linkedHandle = *descriptor_getHandleReference(linkedDesc);
-    pipefds[1] = linkedHandle; /* writer */
-
-    if(linkedDesc) {
-        gint options = descriptor_getFlags(linkedDesc);
-        if(flags & O_NONBLOCK) {
-            options |= O_NONBLOCK;
-        }
-        if(flags & O_CLOEXEC) {
-            options |= O_CLOEXEC;
-        }
-        descriptor_setFlags(linkedDesc, options);
-    }
-
-    _process_changeContext(proc, PCTX_SHADOW, prevCTX);
-
-    if(result != 0) {
-        _process_setErrno(proc, result);
-        return -1;
-    }
-
-    return 0;
-}
-
-int process_emu_pipe(Process* proc, int pipefds[2]) {
-    return process_emu_pipe2(proc, pipefds, O_NONBLOCK);
-}
-
-int process_emu_getifaddrs(Process* proc, struct ifaddrs **ifap) {
-    if(!ifap) {
-        ProcessContext prevCTX = _process_changeContext(proc, proc->activeContext, PCTX_SHADOW);
-        _process_setErrno(proc, EINVAL);
-        _process_changeContext(proc, PCTX_SHADOW, prevCTX);
-        return -1;
-    }
-
-    /* we always have loopback */
-    struct ifaddrs *i = g_new0(struct ifaddrs, 1);
-    i->ifa_flags = (IFF_UP | IFF_RUNNING | IFF_LOOPBACK);
-    i->ifa_name = g_strdup("lo");
-
-    i->ifa_addr = g_new0(struct sockaddr, 1);
-    i->ifa_addr->sa_family = AF_INET;
-    ((struct sockaddr_in *) i->ifa_addr)->sin_addr.s_addr = address_stringToIP("127.0.0.1");
-
-    /* add the default net address */
-    Address* defaultAddress = host_getDefaultAddress(proc->host);
-    if(defaultAddress != NULL) {
-        struct ifaddrs *j = g_new0(struct ifaddrs, 1);
-        j->ifa_flags = (IFF_UP | IFF_RUNNING);
-        j->ifa_name = g_strdup("eth0");
-
-        j->ifa_addr = g_new0(struct sockaddr, 1);
-        j->ifa_addr->sa_family = AF_INET;
-        ((struct sockaddr_in *) j->ifa_addr)->sin_addr.s_addr = (in_addr_t)address_toNetworkIP(defaultAddress);
-
-        i->ifa_next = j;
-    }
-
-    *ifap = i;
-    return 0;
-}
-
-void process_emu_freeifaddrs(Process* proc, struct ifaddrs *ifa) {
-    struct ifaddrs* iter = ifa;
-    while(iter != NULL) {
-        struct ifaddrs* next = iter->ifa_next;
-        if(iter->ifa_addr) {
-            g_free(iter->ifa_addr);
-        }
-        if(iter->ifa_name) {
-            g_free(iter->ifa_name);
-        }
-        g_free(iter);
-        iter = next;
-    }
-}
-
-/* polling */
-
-unsigned int process_emu_sleep(Process* proc, unsigned int sec) {
-    ProcessContext prevCTX = _process_changeContext(proc, proc->activeContext, PCTX_SHADOW);
-    unsigned int ret = 0;
-    if(prevCTX == PCTX_PLUGIN) {
-        _process_changeContext(proc, PCTX_SHADOW, PCTX_PTH);
-        utility_assert(proc->tstate == pth_gctx_get());
-        ret = pth_sleep(sec);
-        _process_changeContext(proc, PCTX_PTH, PCTX_SHADOW);
-        if(ret == -1) {
-            _process_setErrno(proc, errno);
-        }
-    } else {
-        warning("sleep() not currently implemented by shadow");
-        _process_setErrno(proc, ENOSYS);
-        ret = -1;
-    }
-    _process_changeContext(proc, PCTX_SHADOW, prevCTX);
-    return ret;
-}
-
-int process_emu_usleep(Process* proc, unsigned int sec) {
-    ProcessContext prevCTX = _process_changeContext(proc, proc->activeContext, PCTX_SHADOW);
-    int ret = 0;
-    if(prevCTX == PCTX_PLUGIN) {
-        _process_changeContext(proc, PCTX_SHADOW, PCTX_PTH);
-        utility_assert(proc->tstate == pth_gctx_get());
-        ret = pth_usleep(sec);
-        _process_changeContext(proc, PCTX_PTH, PCTX_SHADOW);
-        if(ret == -1) {
-            _process_setErrno(proc, errno);
-        }
-    } else {
-        warning("usleep() not currently implemented by shadow");
-        _process_setErrno(proc, ENOSYS);
-        ret = -1;
-    }
-    _process_changeContext(proc, PCTX_SHADOW, prevCTX);
-    return ret;
-}
-
-int process_emu_nanosleep(Process* proc, const struct timespec *rqtp, struct timespec *rmtp) {
-    ProcessContext prevCTX = _process_changeContext(proc, proc->activeContext, PCTX_SHADOW);
-    int ret = 0;
-    if(prevCTX == PCTX_PLUGIN) {
-        _process_changeContext(proc, PCTX_SHADOW, PCTX_PTH);
-        utility_assert(proc->tstate == pth_gctx_get());
-        ret = pth_nanosleep(rqtp, rmtp);
-        _process_changeContext(proc, PCTX_PTH, PCTX_SHADOW);
-        if(ret == -1) {
-            _process_setErrno(proc, errno);
-        }
-    } else {
-        warning("nanosleep() not currently implemented by shadow");
-        _process_setErrno(proc, ENOSYS);
-        ret = -1;
-    }
-    _process_changeContext(proc, PCTX_SHADOW, prevCTX);
-    return ret;
-}
-
-int process_emu_select(Process* proc, int nfds, fd_set *readfds, fd_set *writefds,
-                    fd_set *exceptfds, struct timeval *timeout) {
-    ProcessContext prevCTX = _process_changeContext(proc, proc->activeContext, PCTX_SHADOW);
-    int ret = 0;
-    if(prevCTX == PCTX_PLUGIN) {
-        _process_changeContext(proc, PCTX_SHADOW, PCTX_PTH);
-        utility_assert(proc->tstate == pth_gctx_get());
-        ret = pth_select(nfds, readfds, writefds, exceptfds, timeout);
-        _process_changeContext(proc, PCTX_PTH, PCTX_SHADOW);
-        if(ret == -1) {
-            _process_setErrno(proc, errno);
-        }
-    } else {
-        struct timespec timeout_ts;
-        timeout_ts.tv_sec = timeout->tv_sec;
-        timeout_ts.tv_nsec = (__syscall_slong_t)(timeout->tv_usec * 1000);
-        ret = _process_emu_selectHelper(proc, nfds, readfds, writefds, exceptfds, &timeout_ts);
-    }
-    _process_changeContext(proc, PCTX_SHADOW, prevCTX);
-    return ret;
-}
-
-int process_emu_pselect(Process* proc, int nfds, fd_set *readfds, fd_set *writefds,
-                    fd_set *exceptfds, const struct timespec *timeout, const sigset_t *sigmask) {
-    ProcessContext prevCTX = _process_changeContext(proc, proc->activeContext, PCTX_SHADOW);
-    int ret = 0;
-    if(prevCTX == PCTX_PLUGIN) {
-        _process_changeContext(proc, PCTX_SHADOW, PCTX_PTH);
-        utility_assert(proc->tstate == pth_gctx_get());
-        ret = pth_pselect(nfds, readfds, writefds, exceptfds, timeout, sigmask);
-        _process_changeContext(proc, PCTX_PTH, PCTX_SHADOW);
-        if(ret == -1) {
-            _process_setErrno(proc, errno);
-        }
-    } else {
-        ret = _process_emu_selectHelper(proc, nfds, readfds, writefds, exceptfds, timeout);
-    }
-    _process_changeContext(proc, PCTX_SHADOW, prevCTX);
-    return ret;
-}
-
-int process_emu_poll(Process* proc, struct pollfd *pfd, nfds_t nfd, int timeout) {
-    ProcessContext prevCTX = _process_changeContext(proc, proc->activeContext, PCTX_SHADOW);
-    int ret = 0;
-    if(prevCTX == PCTX_PLUGIN) {
-        _process_changeContext(proc, PCTX_SHADOW, PCTX_PTH);
-        utility_assert(proc->tstate == pth_gctx_get());
-        ret = pth_poll(pfd, nfd, timeout);
-        _process_changeContext(proc, PCTX_PTH, PCTX_SHADOW);
-        if(ret == -1) {
-            _process_setErrno(proc, errno);
-        }
-    } else {
-        struct timespec timeout_ts;
-        timeout_ts.tv_sec = timeout / 1000;
-        timeout_ts.tv_nsec = (__syscall_slong_t)((timeout % 1000) * 100000);
-        ret = _process_emu_pollHelper(proc, pfd, nfd, &timeout_ts);
-    }
-    _process_changeContext(proc, PCTX_SHADOW, prevCTX);
-    return ret;
-}
-
-int process_emu_ppoll(Process* proc, struct pollfd *fds, nfds_t nfds, const struct timespec *timeout_ts, const sigset_t *sigmask) {
-    ProcessContext prevCTX = _process_changeContext(proc, proc->activeContext, PCTX_SHADOW);
-    int ret = 0;
-    if(prevCTX == PCTX_PLUGIN) {
-        _process_changeContext(proc, PCTX_SHADOW, PCTX_PTH);
-        utility_assert(proc->tstate == pth_gctx_get());
-        ret = pth_ppoll(fds, nfds, timeout_ts, sigmask);
-        _process_changeContext(proc, PCTX_PTH, PCTX_SHADOW);
-        if(ret == -1) {
-            _process_setErrno(proc, errno);
-        }
-    } else {
-        ret = _process_emu_pollHelper(proc, fds, nfds, timeout_ts);
-    }
-    _process_changeContext(proc, PCTX_SHADOW, prevCTX);
-    return ret;
-}
-
-pid_t process_emu_fork(Process* proc) {
-    ProcessContext prevCTX = _process_changeContext(proc, proc->activeContext, PCTX_SHADOW);
-    pid_t ret = 0;
-    if(prevCTX == PCTX_PLUGIN) {
-        _process_changeContext(proc, PCTX_SHADOW, PCTX_PTH);
-        utility_assert(proc->tstate == pth_gctx_get());
-        ret = pth_fork();
-        _process_changeContext(proc, PCTX_PTH, PCTX_SHADOW);
-        if(ret == -1) {
-            _process_setErrno(proc, errno);
-        }
-    } else {
-        warning("fork() not currently implemented by shadow");
-        _process_setErrno(proc, ENOSYS);
-        ret = -1;
-    }
-    _process_changeContext(proc, PCTX_SHADOW, prevCTX);
-    return ret;
-}
-
-int process_emu_system(Process* proc, const char *cmd) {
-    ProcessContext prevCTX = _process_changeContext(proc, proc->activeContext, PCTX_SHADOW);
-    int ret = 0;
-    if(prevCTX == PCTX_PLUGIN) {
-        _process_changeContext(proc, PCTX_SHADOW, PCTX_PTH);
-        utility_assert(proc->tstate == pth_gctx_get());
-        ret = pth_system(cmd);
-        _process_changeContext(proc, PCTX_PTH, PCTX_SHADOW);
-        if(ret == -1) {
-            _process_setErrno(proc, errno);
-        }
-    } else {
-        warning("system() not currently implemented by shadow");
-        _process_setErrno(proc, ENOSYS);
-        ret = -1;
-    }
-    _process_changeContext(proc, PCTX_SHADOW, prevCTX);
-    return ret;
-}
-
-int process_emu_sigwait(Process* proc, const sigset_t *set, int *sig) {
-    ProcessContext prevCTX = _process_changeContext(proc, proc->activeContext, PCTX_SHADOW);
-    int ret = 0;
-    if(prevCTX == PCTX_PLUGIN) {
-        _process_changeContext(proc, PCTX_SHADOW, PCTX_PTH);
-        utility_assert(proc->tstate == pth_gctx_get());
-        ret = pth_sigwait(set, sig);
-        _process_changeContext(proc, PCTX_PTH, PCTX_SHADOW);
-        if(ret == -1) {
-            _process_setErrno(proc, errno);
-        }
-    } else {
-        warning("sigwait() not currently implemented by shadow");
-        _process_setErrno(proc, ENOSYS);
-        ret = -1;
-    }
-    _process_changeContext(proc, PCTX_SHADOW, prevCTX);
-    return ret;
-}
-
-pid_t process_emu_waitpid(Process* proc, pid_t pid, int *status, int options) {
-    ProcessContext prevCTX = _process_changeContext(proc, proc->activeContext, PCTX_SHADOW);
-    pid_t ret = 0;
-    if(prevCTX == PCTX_PLUGIN) {
-        _process_changeContext(proc, PCTX_SHADOW, PCTX_PTH);
-        utility_assert(proc->tstate == pth_gctx_get());
-        ret = pth_waitpid(pid, status, options);
-        _process_changeContext(proc, PCTX_PTH, PCTX_SHADOW);
-        if(ret == -1) {
-            _process_setErrno(proc, errno);
-        }
-    } else {
-        warning("waitpid() not currently implemented by shadow");
-        _process_setErrno(proc, ENOSYS);
-        ret = -1;
-    }
-    _process_changeContext(proc, PCTX_SHADOW, prevCTX);
-    return ret;
-}
-
-/* timers */
-
-int process_emu_eventfd(Process* proc, int initval, int flags) {
-    ProcessContext prevCTX = _process_changeContext(proc, proc->activeContext, PCTX_SHADOW);
-    gint result = 0;
-
-    gint osfd = eventfd(initval, flags);
-    if(osfd == -1) {
-        _process_setErrno(proc, errno);
-    }
-
-    gint shadowfd = osfd >= 3 ? host_createShadowHandle(proc->host, osfd) : osfd;
-
-    _process_changeContext(proc, PCTX_SHADOW, prevCTX);
-    result = shadowfd;
-    return result;
-}
-
-int process_emu_timerfd_create(Process* proc, int clockid, int flags) {
-    ProcessContext prevCTX = _process_changeContext(proc, proc->activeContext, PCTX_SHADOW);
-
-    gint result = host_createDescriptor(proc->host, DT_TIMER);
-    if(result > 0) {
-        Descriptor* desc = host_lookupDescriptor(proc->host, result);
-        if(desc) {
-            gint options = descriptor_getFlags(desc);
-            if(flags & TFD_NONBLOCK) {
-                options |= O_NONBLOCK;
-            }
-            if(flags & TFD_CLOEXEC) {
-                options |= O_CLOEXEC;
-            }
-            descriptor_setFlags(desc, options);
-        }
-    }
-    if(result < 0) {
-        _process_setErrno(proc, errno);
-    }
-
-    _process_changeContext(proc, PCTX_SHADOW, prevCTX);
-
-    return result;
-}
-
-int process_emu_timerfd_settime(Process* proc, int fd, int flags,
-                           const struct itimerspec *new_value,
-                           struct itimerspec *old_value) {
-    ProcessContext prevCTX = _process_changeContext(proc, proc->activeContext, PCTX_SHADOW);
-    gint ret = 0;
-
-    Descriptor* desc = host_lookupDescriptor(proc->host, fd);
-    if(!desc) {
-        _process_setErrno(proc, EBADF);
-        ret = -1;
-    } else if(descriptor_getType(desc) != DT_TIMER) {
-        _process_setErrno(proc, EINVAL);
-        ret = -1;
-    } else {
-        ret = timer_setTime((Timer*)desc, flags, new_value, old_value);
-        if(ret < 0) {
-            _process_setErrno(proc, errno);
-        }
-    }
-
-    _process_changeContext(proc, PCTX_SHADOW, prevCTX);
-    return ret;
-}
-
-int process_emu_timerfd_gettime(Process* proc, int fd, struct itimerspec *curr_value) {
-    ProcessContext prevCTX = _process_changeContext(proc, proc->activeContext, PCTX_SHADOW);
-    gint ret = 0;
-
-    Descriptor* desc = host_lookupDescriptor(proc->host, fd);
-    if(!desc) {
-        _process_setErrno(proc, EBADF);
-        ret = -1;
-    } else if(descriptor_getType(desc) != DT_TIMER) {
-        _process_setErrno(proc, EINVAL);
-        ret = -1;
-    } else {
-        ret = timer_getTime((Timer*)desc, curr_value);
-        if(ret < 0) {
-            _process_setErrno(proc, errno);
-        }
-    }
-
-    _process_changeContext(proc, PCTX_SHADOW, prevCTX);
-    return ret;
-}
-
-
-/* file specific */
-
-int process_emu_fileno(Process* proc, FILE *stream) {
-    ProcessContext prevCTX = _process_changeContext(proc, proc->activeContext, PCTX_SHADOW);
-
-    gint osfd = fileno(stream);
-    if(osfd == -1) {
-        _process_setErrno(proc, errno);
-    }
-    gint shadowfd = host_getShadowHandle(proc->host, osfd);
-
-    _process_changeContext(proc, PCTX_SHADOW, prevCTX);
-    return (shadowfd >= 0) ? shadowfd : osfd;
-}
-
-int process_emu_open(Process* proc, const char *pathname, int flags, mode_t mode) {
-    ProcessContext prevCTX = _process_changeContext(proc, proc->activeContext, PCTX_SHADOW);
-    int result = 0;
-
-    if(prevCTX == PCTX_PLUGIN && g_ascii_strncasecmp(pathname, "/etc/localtime", 14) == 0) {
-        /* return error, glib will use UTC time */
-        result = -1;
-        _process_setErrno(proc, EEXIST);
-    } else {
-        gint osfd = open(pathname, flags, mode);
-        if(osfd == -1) {
-            _process_setErrno(proc, errno);
-        }
-        gint shadowfd = osfd >= 3 ? host_createShadowHandle(proc->host, osfd) : osfd;
-
-        if(utility_isRandomPath((gchar*)pathname)) {
-            host_setRandomHandle(proc->host, shadowfd);
-        }
-
-        result = shadowfd;
-    }
-
-    _process_changeContext(proc, PCTX_SHADOW, prevCTX);
-    return result;
-}
-
-int process_emu_open64(Process* proc, const char *pathname, int flags, mode_t mode) {
-    return process_emu_open(proc, pathname, flags, mode);
-}
-
-int process_emu_creat(Process* proc, const char *pathname, mode_t mode) {
-    ProcessContext prevCTX = _process_changeContext(proc, proc->activeContext, PCTX_SHADOW);
-
-    gint osfd = creat(pathname, mode);
-    if(osfd == -1) {
-        _process_setErrno(proc, errno);
-    }
-    gint shadowfd = osfd >= 3 ? host_createShadowHandle(proc->host, osfd) : osfd;
-
-    _process_changeContext(proc, PCTX_SHADOW, prevCTX);
-    return shadowfd;
-}
-
-FILE *process_emu_fopen(Process* proc, const char *path, const char *mode) {
-    ProcessContext prevCTX = _process_changeContext(proc, proc->activeContext, PCTX_SHADOW);
-
-    FILE* osfile = NULL;
-    if(prevCTX == PCTX_PLUGIN && g_ascii_strncasecmp(path, "/etc/localtime", 14) == 0) {
-        /* return error, glib will use UTC time */
-        _process_setErrno(proc, EEXIST);
-    } else {
-        osfile = fopen(path, mode);
-        if(osfile == NULL) {
-            _process_setErrno(proc, errno);
-        }
-        if(osfile) {
-            gint osfd = fileno(osfile);
-            if(osfd == -1) {
-                _process_setErrno(proc, errno);
-            }
-            gint shadowfd = osfd >= 3 ? host_createShadowHandle(proc->host, osfd) : osfd;
-
-            if(utility_isRandomPath((gchar*)path)) {
-                host_setRandomHandle(proc->host, shadowfd);
-            }
-        }
-    }
-
-    _process_changeContext(proc, PCTX_SHADOW, prevCTX);
-    return osfile;
-}
-
-FILE *process_emu_fopen64(Process* proc, const char *path, const char *mode) {
-    return process_emu_fopen(proc, path, mode);
-}
-
-FILE *process_emu_fmemopen(Process* proc, void* buf, size_t size, const char *mode) {
-    ProcessContext prevCTX = _process_changeContext(proc, proc->activeContext, PCTX_SHADOW);
-
-    FILE* osfile = fmemopen(buf, size, mode);
-    if(osfile == NULL) {
-        _process_setErrno(proc, errno);
-    }
-
-    _process_changeContext(proc, PCTX_SHADOW, prevCTX);
-    return osfile;
-}
-
-FILE *process_emu_open_memstream(Process* proc, char **ptr, size_t *sizeloc) {
-    ProcessContext prevCTX = _process_changeContext(proc, proc->activeContext, PCTX_SHADOW);
-
-    FILE* osfile = open_memstream(ptr, sizeloc);
-    if(osfile == NULL) {
-        _process_setErrno(proc, errno);
-    }
-
-    _process_changeContext(proc, PCTX_SHADOW, prevCTX);
-    return osfile;
-}
-
-FILE *process_emu_open_wmemstream(Process* proc, wchar_t **ptr, size_t *sizeloc) {
-    ProcessContext prevCTX = _process_changeContext(proc, proc->activeContext, PCTX_SHADOW);
-
-    FILE* osfile = open_wmemstream(ptr, sizeloc);
-    if(osfile == NULL) {
-        _process_setErrno(proc, errno);
-    }
-
-    _process_changeContext(proc, PCTX_SHADOW, prevCTX);
-    return osfile;
-}
-
-FILE *process_emu_fdopen(Process* proc, int fd, const char *mode) {
-    ProcessContext prevCTX = _process_changeContext(proc, proc->activeContext, PCTX_SHADOW);
-
-    if (host_isShadowDescriptor(proc->host, fd)) {
-        warning("fdopen not implemented for Shadow descriptor types");
-    } else {
-        /* check if we have a mapped os fd */
-        gint osfd = host_getOSHandle(proc->host, fd);
-        if (osfd >= 0) {
-            FILE* osfile = fdopen(osfd, mode);
-            if(osfile == NULL) {
-                _process_setErrno(proc, errno);
-            }
-            _process_changeContext(proc, PCTX_SHADOW, prevCTX);
-            return osfile;
-        }
-    }
-
-    _process_changeContext(proc, PCTX_SHADOW, prevCTX);
-
-    _process_setErrno(proc, EBADF);
-    return NULL;
-}
-
-int process_emu_dup(Process* proc, int oldfd) {
-    ProcessContext prevCTX = _process_changeContext(proc, proc->activeContext, PCTX_SHADOW);
-
-    if (host_isShadowDescriptor(proc->host, oldfd)) {
-        warning("dup not implemented for Shadow descriptor types");
-    } else {
-        /* check if we have a mapped os fd */
-        gint osfdOld = host_getOSHandle(proc->host, oldfd);
-        if (osfdOld >= 0) {
-            gint osfd = dup(osfdOld);
-            if(osfd == -1) {
-                _process_setErrno(proc, errno);
-            }
-            gint shadowfd = osfd >= 3 ? host_createShadowHandle(proc->host, osfd) : osfd;
-            _process_changeContext(proc, PCTX_SHADOW, prevCTX);
-            return osfd;
-        }
-    }
-
-    _process_changeContext(proc, PCTX_SHADOW, prevCTX);
-
-    _process_setErrno(proc, EBADF);
-    return -1;
-}
-
-int process_emu_dup2(Process* proc, int oldfd, int newfd) {
-    ProcessContext prevCTX = _process_changeContext(proc, proc->activeContext, PCTX_SHADOW);
-
-    if (host_isShadowDescriptor(proc->host, oldfd) || host_isShadowDescriptor(proc->host, newfd)) {
-        warning("dup2 not implemented for Shadow descriptor types");
-    } else {
-        /* check if we have mapped os fds */
-        gint osfdOld = host_getOSHandle(proc->host, oldfd);
-        gint osfdNew = host_getOSHandle(proc->host, newfd);
-
-        /* if the newfd is not mapped, then we need to map it later */
-        gboolean isMapped = osfdNew >= 3 ? TRUE : FALSE;
-        osfdNew = osfdNew == -1 ? newfd : osfdNew;
-
-        if (osfdOld >= 0) {
-            gint osfd = dup2(osfdOld, osfdNew);
-            if(osfd == -1) {
-                _process_setErrno(proc, errno);
-            }
-
-            gint shadowfd = !isMapped && osfd >= 3 ? host_createShadowHandle(proc->host, osfd) : osfd;
-
-            _process_changeContext(proc, PCTX_SHADOW, prevCTX);
-            return shadowfd;
-        }
-    }
-
-    _process_changeContext(proc, PCTX_SHADOW, prevCTX);
-
-    _process_setErrno(proc, EBADF);
-    return -1;
-}
-
-int process_emu_dup3(Process* proc, int oldfd, int newfd, int flags) {
-    if(oldfd == newfd) {
-        _process_setErrno(proc, EINVAL);
-        return -1;
-    }
-
-    ProcessContext prevCTX = _process_changeContext(proc, proc->activeContext, PCTX_SHADOW);
-
-    if (host_isShadowDescriptor(proc->host, oldfd) || host_isShadowDescriptor(proc->host, newfd)) {
-        warning("dup3 not implemented for Shadow descriptor types");
-    } else {
-        /* check if we have mapped os fds */
-        gint osfdOld = host_getOSHandle(proc->host, oldfd);
-        gint osfdNew = host_getOSHandle(proc->host, newfd);
-
-        /* if the newfd is not mapped, then we need to map it later */
-        gboolean isMapped = osfdNew >= 3 ? TRUE : FALSE;
-        osfdNew = osfdNew == -1 ? newfd : osfdNew;
-
-        if (osfdOld >= 0) {
-            gint osfd = dup3(osfdOld, osfdNew, flags);
-            if(osfd == -1) {
-                _process_setErrno(proc, errno);
-            }
-
-            gint shadowfd = !isMapped && osfd >= 3 ? host_createShadowHandle(proc->host, osfd) : osfd;
-
-            _process_changeContext(proc, PCTX_SHADOW, prevCTX);
-            return shadowfd;
-        }
-    }
-
-    _process_changeContext(proc, PCTX_SHADOW, prevCTX);
-
-    _process_setErrno(proc, EBADF);
-    return -1;
-}
-
-int process_emu_fclose(Process* proc, FILE *fp) {
-    ProcessContext prevCTX = _process_changeContext(proc, proc->activeContext, PCTX_SHADOW);
-
-    gint osfd = fileno(fp);
-    gint shadowHandle = osfd >= 0 ? host_getShadowHandle(proc->host, osfd) : -1;
-
-    gint ret = fclose(fp);
-    if(ret == EOF) {
-        _process_setErrno(proc, errno);
-    }
-
-    if(shadowHandle >= 0) {
-        host_destroyShadowHandle(proc->host, shadowHandle);
-    }
-
-    _process_changeContext(proc, PCTX_SHADOW, prevCTX);
-    return ret;
-}
-
-int process_emu_fseek(Process* proc, FILE *stream, long offset, int whence) {
-    ProcessContext prevCTX = _process_changeContext(proc, proc->activeContext, PCTX_SHADOW);
-
-    int ret = fseek(stream, offset, whence);
-
-    _process_changeContext(proc, PCTX_SHADOW, prevCTX);
-    return ret;
-}
-
-long process_emu_ftell(Process* proc, FILE *stream) {
-    ProcessContext prevCTX = _process_changeContext(proc, proc->activeContext, PCTX_SHADOW);
-
-    long ret = ftell(stream);
-
-    _process_changeContext(proc, PCTX_SHADOW, prevCTX);
-    return ret;
-}
-
-void process_emu_rewind(Process* proc, FILE *stream) {
-    ProcessContext prevCTX = _process_changeContext(proc, proc->activeContext, PCTX_SHADOW);
-
-    rewind(stream);
-
-    _process_changeContext(proc, PCTX_SHADOW, prevCTX);
-}
-
-int process_emu_fgetpos(Process* proc, FILE *stream, fpos_t *pos) {
-    ProcessContext prevCTX = _process_changeContext(proc, proc->activeContext, PCTX_SHADOW);
-
-    int ret = fgetpos(stream, pos);
-
-    _process_changeContext(proc, PCTX_SHADOW, prevCTX);
-    return ret;
-}
-
-int process_emu_fsetpos(Process* proc, FILE *stream, const fpos_t *pos) {
-    ProcessContext prevCTX = _process_changeContext(proc, proc->activeContext, PCTX_SHADOW);
-
-    int ret = fsetpos(stream, pos);
-
-    _process_changeContext(proc, PCTX_SHADOW, prevCTX);
-    return ret;
-}
-
-/* fstat redirects to this */
-int process_emu___fxstat (Process* proc, int ver, int fd, struct stat *buf) {
-    ProcessContext prevCTX = _process_changeContext(proc, proc->activeContext, PCTX_SHADOW);
-
-    if (host_isShadowDescriptor(proc->host, fd)) {
-        warning("fstat not implemented for Shadow descriptor types");
-    } else {
-        /* check if we have a mapped os fd */
-        gint osfd = host_getOSHandle(proc->host, fd);
-        if (osfd >= 0) {
-            gint ret = fstat(osfd, buf);
-            if(ret == -1) {
-                _process_setErrno(proc, errno);
-            }
-            _process_changeContext(proc, PCTX_SHADOW, prevCTX);
-            return ret;
-        }
-    }
-
-    _process_changeContext(proc, PCTX_SHADOW, prevCTX);
-
-    _process_setErrno(proc, EBADF);
-    return -1;
-}
-
-/* fstat64 redirects to this */
-int process_emu___fxstat64 (Process* proc, int ver, int fd, struct stat64 *buf) {
-    ProcessContext prevCTX = _process_changeContext(proc, proc->activeContext, PCTX_SHADOW);
-
-    if (host_isShadowDescriptor(proc->host, fd)) {
-        warning("fstat64 not implemented for Shadow descriptor types");
-    } else {
-        /* check if we have a mapped os fd */
-        gint osfd = host_getOSHandle(proc->host, fd);
-        if (osfd >= 0) {
-            gint ret = fstat64(osfd, buf);
-            if(ret == -1) {
-                _process_setErrno(proc, errno);
-            }
-            _process_changeContext(proc, PCTX_SHADOW, prevCTX);
-            return ret;
-        }
-    }
-
-    _process_changeContext(proc, PCTX_SHADOW, prevCTX);
-
-    _process_setErrno(proc, EBADF);
-    return -1;
-}
-
-int process_emu_fstatfs (Process* proc, int fd, struct statfs *buf) {
-    ProcessContext prevCTX = _process_changeContext(proc, proc->activeContext, PCTX_SHADOW);
-
-    if (host_isShadowDescriptor(proc->host, fd)) {
-        warning("fstatfs not implemented for Shadow descriptor types");
-    } else {
-        /* check if we have a mapped os fd */
-        gint osfd = host_getOSHandle(proc->host, fd);
-        if (osfd >= 0) {
-            gint ret = fstatfs(osfd, buf);
-            if(ret == -1) {
-                _process_setErrno(proc, errno);
-            }
-            _process_changeContext(proc, PCTX_SHADOW, prevCTX);
-            return ret;
-        }
-    }
-
-    _process_changeContext(proc, PCTX_SHADOW, prevCTX);
-
-    _process_setErrno(proc, EBADF);
-    return -1;
-}
-
-int process_emu_fstatfs64 (Process* proc, int fd, struct statfs64 *buf) {
-    ProcessContext prevCTX = _process_changeContext(proc, proc->activeContext, PCTX_SHADOW);
-
-    if (host_isShadowDescriptor(proc->host, fd)) {
-        warning("fstatfs64 not implemented for Shadow descriptor types");
-    } else {
-        /* check if we have a mapped os fd */
-        gint osfd = host_getOSHandle(proc->host, fd);
-        if (osfd >= 0) {
-            gint ret = fstatfs64(osfd, buf);
-            if(ret == -1) {
-                _process_setErrno(proc, errno);
-            }
-            _process_changeContext(proc, PCTX_SHADOW, prevCTX);
-            return ret;
-        }
-    }
-
-    _process_changeContext(proc, PCTX_SHADOW, prevCTX);
-
-    _process_setErrno(proc, EBADF);
-    return -1;
-}
-
-off_t process_emu_lseek(Process* proc, int fd, off_t offset, int whence) {
-    ProcessContext prevCTX = _process_changeContext(proc, proc->activeContext, PCTX_SHADOW);
-
-    if (host_isShadowDescriptor(proc->host, fd)) {
-        warning("lseek not implemented for Shadow descriptor types");
-    } else {
-        /* check if we have a mapped os fd */
-        gint osfd = host_getOSHandle(proc->host, fd);
-        if (osfd >= 0) {
-            off_t ret = lseek(osfd, offset, whence);
-            if(ret == -1) {
-                _process_setErrno(proc, errno);
-            }
-            _process_changeContext(proc, PCTX_SHADOW, prevCTX);
-            return ret;
-        }
-    }
-
-    _process_changeContext(proc, PCTX_SHADOW, prevCTX);
-
-    _process_setErrno(proc, EBADF);
-    return (off_t)-1;
-}
-
-off64_t process_emu_lseek64(Process* proc, int fd, off64_t offset, int whence) {
-    ProcessContext prevCTX = _process_changeContext(proc, proc->activeContext, PCTX_SHADOW);
-
-    if (host_isShadowDescriptor(proc->host, fd)) {
-        warning("lseek64 not implemented for Shadow descriptor types");
-    } else {
-        /* check if we have a mapped os fd */
-        gint osfd = host_getOSHandle(proc->host, fd);
-        if (osfd >= 0) {
-            off_t ret = lseek64(osfd, offset, whence);
-            if(ret == -1) {
-                _process_setErrno(proc, errno);
-            }
-            _process_changeContext(proc, PCTX_SHADOW, prevCTX);
-            return ret;
-        }
-    }
-
-    _process_changeContext(proc, PCTX_SHADOW, prevCTX);
-
-    _process_setErrno(proc, EBADF);
-    return (off64_t)-1;
-}
-
-int process_emu_flock(Process* proc, int fd, int operation) {
-    ProcessContext prevCTX = _process_changeContext(proc, proc->activeContext, PCTX_SHADOW);
-
-    if (host_isShadowDescriptor(proc->host, fd)) {
-        warning("flock not implemented for Shadow descriptor types");
-    } else {
-        /* check if we have a mapped os fd */
-        gint osfd = host_getOSHandle(proc->host, fd);
-        if (osfd >= 0) {
-            gint ret = flock(osfd, operation);
-            if(ret == -1) {
-                _process_setErrno(proc, errno);
-            }
-            _process_changeContext(proc, PCTX_SHADOW, prevCTX);
-            return ret;
-        }
-    }
-
-    _process_changeContext(proc, PCTX_SHADOW, prevCTX);
-
-    _process_setErrno(proc, EBADF);
-    return (off_t)-1;
-}
-
-int process_emu_fsync(Process* proc, int fd) {
-    int ret = 0;
-    ProcessContext prevCTX = _process_changeContext(proc, proc->activeContext, PCTX_SHADOW);
-
-    if(prevCTX == PCTX_PLUGIN && (fd == STDOUT_FILENO || fd == STDERR_FILENO)) {
-        FILE* f = _process_getIOFile(proc, fd);
-        ret = fsync(fileno(f));
-        if(ret == -1) {
-            _process_setErrno(proc, errno);
-        }
-    } else if (host_isShadowDescriptor(proc->host, fd)) {
-        warning("fsync not implemented for Shadow descriptor types");
-        _process_setErrno(proc, EBADF);
-        ret = -1;
-    } else {
-        /* check if we have a mapped os fd */
-        gint osfd = host_getOSHandle(proc->host, fd);
-        if (osfd >= 0) {
-            ret = fsync(osfd);
-            if(ret == -1) {
-                _process_setErrno(proc, errno);
-            }
-        } else {
-            _process_setErrno(proc, EBADF);
-            ret = -1;
-        }
-    }
-
-    _process_changeContext(proc, PCTX_SHADOW, prevCTX);
-    return ret;
-}
-
-int process_emu_ftruncate(Process* proc, int fd, off_t length) {
-    ProcessContext prevCTX = _process_changeContext(proc, proc->activeContext, PCTX_SHADOW);
-
-    if (host_isShadowDescriptor(proc->host, fd)) {
-        warning("ftruncate not implemented for Shadow descriptor types");
-    } else {
-        /* check if we have a mapped os fd */
-        gint osfd = host_getOSHandle(proc->host, fd);
-        if (osfd >= 0) {
-            gint ret = ftruncate(osfd, length);
-            if(ret == -1) {
-                _process_setErrno(proc, errno);
-            }
-            _process_changeContext(proc, PCTX_SHADOW, prevCTX);
-            return ret;
-        }
-    }
-
-    _process_changeContext(proc, PCTX_SHADOW, prevCTX);
-
-    _process_setErrno(proc, EBADF);
-    return -1;
-}
-
-int process_emu_ftruncate64(Process* proc, int fd, off64_t length) {
-    ProcessContext prevCTX = _process_changeContext(proc, proc->activeContext, PCTX_SHADOW);
-
-    if (host_isShadowDescriptor(proc->host, fd)) {
-        warning("ftruncate64 not implemented for Shadow descriptor types");
-    } else {
-        /* check if we have a mapped os fd */
-        gint osfd = host_getOSHandle(proc->host, fd);
-        if (osfd >= 0) {
-            gint ret = ftruncate64(osfd, length);
-            if(ret == -1) {
-                _process_setErrno(proc, errno);
-            }
-            _process_changeContext(proc, PCTX_SHADOW, prevCTX);
-            return ret;
-        }
-    }
-
-    _process_changeContext(proc, PCTX_SHADOW, prevCTX);
-
-    _process_setErrno(proc, EBADF);
-    return -1;
-}
-
-int process_emu_posix_fallocate(Process* proc, int fd, off_t offset, off_t len) {
-    ProcessContext prevCTX = _process_changeContext(proc, proc->activeContext, PCTX_SHADOW);
-
-    if (host_isShadowDescriptor(proc->host, fd)) {
-        warning("posix_fallocate not implemented for Shadow descriptor types");
-    } else {
-        /* check if we have a mapped os fd */
-        gint osfd = host_getOSHandle(proc->host, fd);
-        if (osfd >= 0) {
-            gint ret = posix_fallocate(osfd, offset, len);
-            _process_changeContext(proc, PCTX_SHADOW, prevCTX);
-            return ret;
-        }
-    }
-
-    _process_changeContext(proc, PCTX_SHADOW, prevCTX);
-
-    _process_setErrno(proc, EBADF);
-    return -1;
-}
-
-int process_emu_fstatvfs(Process* proc, int fd, struct statvfs *buf) {
-    int ret = 0;
-    ProcessContext prevCTX = _process_changeContext(proc, proc->activeContext, PCTX_SHADOW);
-    if (host_isShadowDescriptor(proc->host, fd)) {
-        warning("fstatvfs not implemented for Shadow descriptor types");
-        _process_setErrno(proc, ENOSYS);
-        ret = -1;
-    } else {
-        /* check if we have a mapped os fd */
-        gint osfd = host_getOSHandle(proc->host, fd);
-        if(osfd < 0) {
-            _process_setErrno(proc, EBADF);
-            ret = -1;
-        } else {
-            ret = fstatvfs(osfd, buf);
-            if(ret == -1) {
-                _process_setErrno(proc, errno);
-            }
-        }
-    }
-    _process_changeContext(proc, PCTX_SHADOW, prevCTX);
-    return ret;
-}
-
-int process_emu_fdatasync(Process* proc, int fd) {
-    int ret = 0;
-    ProcessContext prevCTX = _process_changeContext(proc, proc->activeContext, PCTX_SHADOW);
-    if (host_isShadowDescriptor(proc->host, fd)) {
-        warning("fdatasync not implemented for Shadow descriptor types");
-        _process_setErrno(proc, ENOSYS);
-        ret = -1;
-    } else {
-        /* check if we have a mapped os fd */
-        gint osfd = host_getOSHandle(proc->host, fd);
-        if(osfd < 0) {
-            _process_setErrno(proc, EBADF);
-            ret = -1;
-        } else {
-            ret = fdatasync(osfd);
-            if(ret == -1) {
-                _process_setErrno(proc, errno);
-            }
-        }
-    }
-    _process_changeContext(proc, PCTX_SHADOW, prevCTX);
-    return ret;
-}
-
-int process_emu_syncfs(Process* proc, int fd) {
-    int ret = 0;
-    ProcessContext prevCTX = _process_changeContext(proc, proc->activeContext, PCTX_SHADOW);
-    if (host_isShadowDescriptor(proc->host, fd)) {
-        warning("syncfs not implemented for Shadow descriptor types");
-        _process_setErrno(proc, ENOSYS);
-        ret = -1;
-    } else {
-        /* check if we have a mapped os fd */
-        gint osfd = host_getOSHandle(proc->host, fd);
-        if(osfd < 0) {
-            _process_setErrno(proc, EBADF);
-            ret = -1;
-        } else {
-            ret = syncfs(osfd);
-            if(ret == -1) {
-                _process_setErrno(proc, errno);
-            }
-        }
-    }
-    _process_changeContext(proc, PCTX_SHADOW, prevCTX);
-    return ret;
-}
-
-int process_emu_fallocate(Process* proc, int fd, int mode, off_t offset, off_t len) {
-    int ret = 0;
-    ProcessContext prevCTX = _process_changeContext(proc, proc->activeContext, PCTX_SHADOW);
-    if (host_isShadowDescriptor(proc->host, fd)) {
-        warning("fallocate not implemented for Shadow descriptor types");
-        _process_setErrno(proc, ENOSYS);
-        ret = -1;
-    } else {
-        /* check if we have a mapped os fd */
-        gint osfd = host_getOSHandle(proc->host, fd);
-        if(osfd < 0) {
-            _process_setErrno(proc, EBADF);
-            ret = -1;
-        } else {
-            ret = fallocate(osfd, mode, offset, len);
-            if(ret == -1) {
-                _process_setErrno(proc, errno);
-            }
-        }
-    }
-    _process_changeContext(proc, PCTX_SHADOW, prevCTX);
-    return ret;
-}
-
-int process_emu_fexecve(Process* proc, int fd, char *const argv[], char *const envp[]) {
-    int ret = 0;
-    ProcessContext prevCTX = _process_changeContext(proc, proc->activeContext, PCTX_SHADOW);
-    if (host_isShadowDescriptor(proc->host, fd)) {
-        warning("fexecve not implemented for Shadow descriptor types");
-        _process_setErrno(proc, ENOSYS);
-        ret = -1;
-    } else {
-        /* check if we have a mapped os fd */
-        gint osfd = host_getOSHandle(proc->host, fd);
-        if(osfd < 0) {
-            _process_setErrno(proc, EBADF);
-            ret = -1;
-        } else {
-            ret = fexecve(osfd, argv, envp);
-            if(ret == -1) {
-                _process_setErrno(proc, errno);
-            }
-        }
-    }
-    _process_changeContext(proc, PCTX_SHADOW, prevCTX);
-    return ret;
-}
-
-long process_emu_fpathconf(Process* proc, int fd, int name) {
-    int ret = 0;
-    ProcessContext prevCTX = _process_changeContext(proc, proc->activeContext, PCTX_SHADOW);
-    if (host_isShadowDescriptor(proc->host, fd)) {
-        warning("fpathconf not implemented for Shadow descriptor types");
-        _process_setErrno(proc, ENOSYS);
-        ret = -1;
-    } else {
-        /* check if we have a mapped os fd */
-        gint osfd = host_getOSHandle(proc->host, fd);
-        if(osfd < 0) {
-            _process_setErrno(proc, EBADF);
-            ret = -1;
-        } else {
-            ret = fpathconf(osfd, name);
-            if(ret == -1) {
-                _process_setErrno(proc, errno);
-            }
-        }
-    }
-    _process_changeContext(proc, PCTX_SHADOW, prevCTX);
-    return ret;
-}
-
-int process_emu_fchdir(Process* proc, int fd) {
-    int ret = 0;
-    ProcessContext prevCTX = _process_changeContext(proc, proc->activeContext, PCTX_SHADOW);
-    if (host_isShadowDescriptor(proc->host, fd)) {
-        warning("fchdir not implemented for Shadow descriptor types");
-        _process_setErrno(proc, ENOSYS);
-        ret = -1;
-    } else {
-        /* check if we have a mapped os fd */
-        gint osfd = host_getOSHandle(proc->host, fd);
-        if(osfd < 0) {
-            _process_setErrno(proc, EBADF);
-            ret = -1;
-        } else {
-            ret = fchdir(osfd);
-            if(ret == -1) {
-                _process_setErrno(proc, errno);
-            }
-        }
-    }
-    _process_changeContext(proc, PCTX_SHADOW, prevCTX);
-    return ret;
-}
-
-int process_emu_fchown(Process* proc, int fd, uid_t owner, gid_t group) {
-    int ret = 0;
-    ProcessContext prevCTX = _process_changeContext(proc, proc->activeContext, PCTX_SHADOW);
-    if (host_isShadowDescriptor(proc->host, fd)) {
-        warning("fchown not implemented for Shadow descriptor types");
-        _process_setErrno(proc, ENOSYS);
-        ret = -1;
-    } else {
-        /* check if we have a mapped os fd */
-        gint osfd = host_getOSHandle(proc->host, fd);
-        if(osfd < 0) {
-            _process_setErrno(proc, EBADF);
-            ret = -1;
-        } else {
-            ret = fchown(osfd, owner, group);
-            if(ret == -1) {
-                _process_setErrno(proc, errno);
-            }
-        }
-    }
-    _process_changeContext(proc, PCTX_SHADOW, prevCTX);
-    return ret;
-}
-
-int process_emu_fchmod(Process* proc, int fd, mode_t mode) {
-    int ret = 0;
-    ProcessContext prevCTX = _process_changeContext(proc, proc->activeContext, PCTX_SHADOW);
-    if (host_isShadowDescriptor(proc->host, fd)) {
-        warning("fchmod not implemented for Shadow descriptor types");
-        _process_setErrno(proc, ENOSYS);
-        ret = -1;
-    } else {
-        /* check if we have a mapped os fd */
-        gint osfd = host_getOSHandle(proc->host, fd);
-        if(osfd < 0) {
-            _process_setErrno(proc, EBADF);
-            ret = -1;
-        } else {
-            ret = fchmod(osfd, mode);
-            if(ret == -1) {
-                _process_setErrno(proc, errno);
-            }
-        }
-    }
-    _process_changeContext(proc, PCTX_SHADOW, prevCTX);
-    return ret;
-}
-
-int process_emu_posix_fadvise(Process* proc, int fd, off_t offset, off_t len, int advice) {
-    int ret = 0;
-    ProcessContext prevCTX = _process_changeContext(proc, proc->activeContext, PCTX_SHADOW);
-    if (host_isShadowDescriptor(proc->host, fd)) {
-        warning("posix_fadvise not implemented for Shadow descriptor types");
-        _process_setErrno(proc, ENOSYS);
-        ret = -1;
-    } else {
-        /* check if we have a mapped os fd */
-        gint osfd = host_getOSHandle(proc->host, fd);
-        if(osfd < 0) {
-            _process_setErrno(proc, EBADF);
-            ret = -1;
-        } else {
-            ret = posix_fadvise(osfd, offset, len, advice);
-        }
-    }
-    _process_changeContext(proc, PCTX_SHADOW, prevCTX);
-    return ret;
-}
-
-int process_emu_lockf(Process* proc, int fd, int cmd, off_t len) {
-    int ret = 0;
-    ProcessContext prevCTX = _process_changeContext(proc, proc->activeContext, PCTX_SHADOW);
-    if (host_isShadowDescriptor(proc->host, fd)) {
-        warning("lockf not implemented for Shadow descriptor types");
-        _process_setErrno(proc, ENOSYS);
-        ret = -1;
-    } else {
-        /* check if we have a mapped os fd */
-        gint osfd = host_getOSHandle(proc->host, fd);
-        if(osfd < 0) {
-            _process_setErrno(proc, EBADF);
-            ret = -1;
-        } else {
-            ret = lockf(osfd, cmd, len);
-            if(ret == -1) {
-                _process_setErrno(proc, errno);
-            }
-        }
-    }
-    _process_changeContext(proc, PCTX_SHADOW, prevCTX);
-    return ret;
-}
-
-int process_emu_openat(Process* proc, int dirfd, const char *pathname, int flags, mode_t mode) {
-    ProcessContext prevCTX = _process_changeContext(proc, proc->activeContext, PCTX_SHADOW);
-    warning("openat not yet implemented");
-    _process_setErrno(proc, ENOSYS);
-    _process_changeContext(proc, PCTX_SHADOW, prevCTX);
-    return -1;
-}
-
-int process_emu_faccessat(Process* proc, int dirfd, const char *pathname, int mode, int flags) {
-    ProcessContext prevCTX = _process_changeContext(proc, proc->activeContext, PCTX_SHADOW);
-    warning("faccessat not yet implemented");
-    _process_setErrno(proc, ENOSYS);
-    _process_changeContext(proc, PCTX_SHADOW, prevCTX);
-    return -1;
-}
-
-int process_emu_unlinkat(Process* proc, int dirfd, const char *pathname, int flags) {
-    ProcessContext prevCTX = _process_changeContext(proc, proc->activeContext, PCTX_SHADOW);
-    warning("unlinkat not yet implemented");
-    _process_setErrno(proc, ENOSYS);
-    _process_changeContext(proc, PCTX_SHADOW, prevCTX);
-    return -1;
-}
-
-int process_emu_fchmodat(Process* proc, int dirfd, const char *pathname, mode_t mode, int flags) {
-    ProcessContext prevCTX = _process_changeContext(proc, proc->activeContext, PCTX_SHADOW);
-    warning("fchmodat not yet implemented");
-    _process_setErrno(proc, ENOSYS);
-    _process_changeContext(proc, PCTX_SHADOW, prevCTX);
-    return -1;
-}
-
-int process_emu_fchownat(Process* proc, int dirfd, const char *pathname, uid_t owner, gid_t group, int flags) {
-    ProcessContext prevCTX = _process_changeContext(proc, proc->activeContext, PCTX_SHADOW);
-    warning("fchownat not yet implemented");
-    _process_setErrno(proc, ENOSYS);
-    _process_changeContext(proc, PCTX_SHADOW, prevCTX);
-    return -1;
-}
-
-size_t process_emu_fread(Process* proc, void *ptr, size_t size, size_t nmemb, FILE *stream) {
-    ProcessContext prevCTX = _process_changeContext(proc, proc->activeContext, PCTX_SHADOW);
-    size_t ret;
-
-    /* get the fd the operating system uses to refer to this FILE stream */
-    int osfd = fileno(stream);
-
-    if(prevCTX == PCTX_PLUGIN) {
-        /* if the plugin is trying to read from an std stream, redirect to our process log file */
-        if(osfd == STDOUT_FILENO || osfd == STDERR_FILENO) {
-            FILE* stdioFile = _process_getIOFile(proc, osfd);
-            ret = fread(ptr, size, nmemb, stdioFile);
-            fflush(stdioFile);
-        } else {
-            /* If shadow has an FD, then it knows about the FILE - it created the FILE
-             * stream to service another syscall, but then it mapped a "virtual" shadowFD to
-             * return to the plugin so the plugin would use shadowFD for future operations. */
-            gint shadowFD = host_getShadowHandle(proc->host, osfd);
-            if(shadowFD >= 0) {
-                /* ok so shadow knows about the file. if this is a true shadow-backed
-                 * descriptor like a socket, then we should never have associated
-                 * a FILE stream with it. */
-                if(host_isShadowDescriptor(proc->host, shadowFD)) {
-                    error("A file stream with an os fd %i was associated with a "
-                            "shadow descriptor with a shadow fd %i", osfd, shadowFD);
-                }
-
-                /* if this is a random file, then we can return bytes here */
-                if(host_isRandomHandle(proc->host, shadowFD)) {
-                    gsize numBytes = size * nmemb;
-                    Random* random = host_getRandom(proc->host);
-                    random_nextNBytes(random, (guchar*)ptr, numBytes);
-                    ret = nmemb;
-                } else {
-                    /* shadow knows about the file, but it is an os-backed file and
-                     * osfd is the actual thing we should read from */
-                    ret = fread(ptr, size, nmemb, stream);
-                }
-            } else {
-                /* This is a file that shadow does not know about, and never mapped it to
-                 * a virtual shadow fd for the process. This is valid in case of fmemopen,
-                 * which returns an osfd of -1 since there is no file backing it. */
-                info("fread() was called on file stream with fd %i, and shadow never mapped it", osfd);
-                ret = fread(ptr, size, nmemb, stream);
-            }
-        }
-    } else {
-        /* fread is being called from pth or shadow */
-        ret = fread(ptr, size, nmemb, stream);
-    }
-
-    _process_changeContext(proc, PCTX_SHADOW, prevCTX);
-    return ret;
-}
-
-size_t process_emu_fwrite(Process* proc, const void *ptr, size_t size, size_t nmemb, FILE *stream) {
-    ProcessContext prevCTX = _process_changeContext(proc, proc->activeContext, PCTX_SHADOW);
-    size_t ret;
-
-    int fd = fileno(stream);
-    if(prevCTX == PCTX_PLUGIN && (fd == STDOUT_FILENO || fd == STDERR_FILENO)) {
-        ret = fwrite(ptr, size, nmemb, _process_getIOFile(proc, fd));
-    } else {
-        ret = fwrite(ptr, size, nmemb, stream);
-    }
-
-    _process_changeContext(proc, PCTX_SHADOW, prevCTX);
-    return ret;
-}
-
-int process_emu_fputc(Process* proc, int c, FILE *stream) {
-    ProcessContext prevCTX = _process_changeContext(proc, proc->activeContext, PCTX_SHADOW);
-    int ret;
-
-    int fd = fileno(stream);
-    if(prevCTX == PCTX_PLUGIN && (fd == STDOUT_FILENO || fd == STDERR_FILENO)) {
-        ret = fputc(c, _process_getIOFile(proc, fd));
-    } else {
-        ret = fputc(c, stream);
-    }
-
-    if(ret == EOF) {
-        _process_setErrno(proc, errno);
-    }
-
-    _process_changeContext(proc, PCTX_SHADOW, prevCTX);
-    return ret;
-}
-
-int process_emu_fputs(Process* proc, const char *s, FILE *stream) {
-    ProcessContext prevCTX = _process_changeContext(proc, proc->activeContext, PCTX_SHADOW);
-    int ret;
-
-    int fd = fileno(stream);
-    if(prevCTX == PCTX_PLUGIN && (fd == STDOUT_FILENO || fd == STDERR_FILENO)) {
-        ret = fputs(s, _process_getIOFile(proc, fd));
-    } else {
-        ret = fputs(s, stream);
-    }
-
-    if(ret == EOF) {
-        _process_setErrno(proc, errno);
-    }
-
-    _process_changeContext(proc, PCTX_SHADOW, prevCTX);
-    return ret;
-}
-
-int process_emu_putchar(Process* proc, int c) {
-    ProcessContext prevCTX = _process_changeContext(proc, proc->activeContext, PCTX_SHADOW);
-    int ret;
-
-    if(prevCTX == PCTX_PLUGIN) {
-        ret = fputc(c, _process_getIOFile(proc, STDOUT_FILENO));
-    } else {
-        ret = putchar(c);
-    }
-
-    if(ret == EOF) {
-        _process_setErrno(proc, errno);
-    }
-
-    _process_changeContext(proc, PCTX_SHADOW, prevCTX);
-    return ret;
-}
-
-int process_emu_puts(Process* proc, const char *s) {
-    ProcessContext prevCTX = _process_changeContext(proc, proc->activeContext, PCTX_SHADOW);
-    int ret;
-
-    if(prevCTX == PCTX_PLUGIN) {
-        ret = fputs(s, _process_getIOFile(proc, STDOUT_FILENO));
-        if(ret >= 0) {
-            ret = fputs("\n", _process_getIOFile(proc, STDOUT_FILENO));
-        }
-    } else {
-        ret = puts(s);
-    }
-
-    if(ret == EOF) {
-        _process_setErrno(proc, errno);
-    }
-
-    _process_changeContext(proc, PCTX_SHADOW, prevCTX);
-    return ret;
-}
-
-int process_emu_vprintf(Process* proc, const char *format, va_list ap) {
-    ProcessContext prevCTX = _process_changeContext(proc, proc->activeContext, PCTX_SHADOW);
-    int ret = g_vfprintf(_process_getIOFile(proc, STDOUT_FILENO), format, ap);
-    _process_changeContext(proc, PCTX_SHADOW, prevCTX);
-    return ret;
-}
-
-int process_emu_vfprintf(Process* proc, FILE *stream, const char *format, va_list ap) {
-    ProcessContext prevCTX = _process_changeContext(proc, proc->activeContext, PCTX_SHADOW);
-    int ret;
-
-    int fd = fileno(stream);
-    if(prevCTX == PCTX_PLUGIN && (fd == STDOUT_FILENO || fd == STDERR_FILENO)) {
-        ret = g_vfprintf(_process_getIOFile(proc, fd), format, ap);
-    } else {
-        ret = g_vfprintf(stream, format, ap);
-    }
-
-    _process_changeContext(proc, PCTX_SHADOW, prevCTX);
-    return ret;
-}
-
-int process_emu_fflush(Process* proc, FILE *stream) {
-    ProcessContext prevCTX = _process_changeContext(proc, proc->activeContext, PCTX_SHADOW);
-    int ret;
-
-    int fd = fileno(stream);
-    if(prevCTX == PCTX_PLUGIN && (fd == STDOUT_FILENO || fd == STDERR_FILENO)) {
-        ret = fflush(_process_getIOFile(proc, fd));
-    } else {
-        ret = fflush(stream);
-    }
-
-    if(ret == EOF) {
-        _process_setErrno(proc, errno);
-    }
-
-    _process_changeContext(proc, PCTX_SHADOW, prevCTX);
-    return ret;
-}
-
-/* time family */
-
-/* make sure we return the 'emulated' time, and not the actual simulation clock */
-EmulatedTime _process_getEmulatedTimeHelper(Process* proc) {
-    return worker_getEmulatedTime();
-}
-
-time_t process_emu_time(Process* proc, time_t *t)  {
-    ProcessContext prevCTX = _process_changeContext(proc, proc->activeContext, PCTX_SHADOW);
-
-    EmulatedTime now = _process_getEmulatedTimeHelper(proc);
-    time_t secs = (time_t) (now / SIMTIME_ONE_SECOND);
-    if(t != NULL){
-        *t = secs;
-    }
-    _process_changeContext(proc, PCTX_SHADOW, prevCTX);
-    return secs;
-}
-
-int process_emu_clock_gettime(Process* proc, clockid_t clk_id, struct timespec *tp) {
-    if(tp == NULL) {
-        _process_setErrno(proc, EFAULT);
-        return -1;
-    }
-
-    ProcessContext prevCTX = _process_changeContext(proc, proc->activeContext, PCTX_SHADOW);
-
-    EmulatedTime now = _process_getEmulatedTimeHelper(proc);
-    tp->tv_sec = now / SIMTIME_ONE_SECOND;
-    tp->tv_nsec = now % SIMTIME_ONE_SECOND;
-
-    _process_changeContext(proc, PCTX_SHADOW, prevCTX);
-    return 0;
-}
-
-int process_emu_gettimeofday(Process* proc, struct timeval* tv, struct timezone* tz) {
-    if(tv) {
-        ProcessContext prevCTX = _process_changeContext(proc, proc->activeContext, PCTX_SHADOW);
-
-        EmulatedTime now = _process_getEmulatedTimeHelper(proc);
-        EmulatedTime sec = now / (EmulatedTime)SIMTIME_ONE_SECOND;
-        EmulatedTime usec = (now - (sec*(EmulatedTime)SIMTIME_ONE_SECOND)) / (EmulatedTime)SIMTIME_ONE_MICROSECOND;
-        utility_assert(usec < (EmulatedTime)1000000);
-        tv->tv_sec = (time_t)sec;
-        tv->tv_usec = (suseconds_t)usec;
-
-        _process_changeContext(proc, PCTX_SHADOW, prevCTX);
-    }
-    return 0;
-}
-
-struct tm* process_emu_localtime(Process* proc, const time_t *timep) {
-    return process_emu_localtime_r(proc, timep, &proc->timeBuffer);
-}
-
-struct tm* process_emu_localtime_r(Process* proc, const time_t *timep, struct tm *result) {
-    /* return time relative to UTC so SimTime 0 corresponds to Jan 1 1970 */
-    return gmtime_r(timep, result);
-}
-
-
-/* name/address family */
-
-
-int process_emu_gethostname(Process* proc, char* name, size_t len) {
-    ProcessContext prevCTX = _process_changeContext(proc, proc->activeContext, PCTX_SHADOW);
-    gint result = -1;
-
-//  in_addr_t ip = proc->host_getDefaultIP(proc->host);
-//  const gchar* hostname = internetwork_resolveID(worker_getPrivate()->cached_engine->internet, (GQuark)ip);
-
-    if (name == NULL || proc->host == NULL) {
-        errno = EFAULT;
-        goto out;
-    }
-
-    const gchar* sysname = host_getName(proc->host);
-    if (strncpy(name, sysname, len) == NULL) {
-        errno = EFAULT;
-        goto out;
-    }
-
-    if (name[len-1] != '\0') {
-        errno = ENAMETOOLONG;
-        goto out;
-    }
-
-    result = 0;
-
-out:
-    _process_setErrno(proc, errno);
-    _process_changeContext(proc, PCTX_SHADOW, prevCTX);
-    return result;
-}
-
-int process_emu_getaddrinfo(Process* proc, const char *name, const char *service,
-        const struct addrinfo *hints, struct addrinfo **res) {
-    if(name == NULL && service == NULL) {
-        _process_setErrno(proc, EINVAL);
-        return EAI_NONAME;
-    }
-
-    ProcessContext prevCTX = _process_changeContext(proc, proc->activeContext, PCTX_SHADOW);
-
-    gint result = 0;
-    *res = NULL;
-
-    in_addr_t ip = INADDR_NONE;
-    in_port_t port = 0;
-
-    if(name == NULL) {
-        if(hints && (hints->ai_flags & AI_PASSIVE)) {
-            ip = htonl(INADDR_ANY);
-        } else {
-            ip = htonl(INADDR_LOOPBACK);
-        }
-    } else if(!g_ascii_strncasecmp(name, "localhost", 9) || !g_ascii_strncasecmp(name, "127.0.0.1", 9)) {
-        ip = htonl(INADDR_LOOPBACK);
-    } else {
-        Address* address = NULL;
-
-        /* name may be a number-and-dots address, or a hostname. lets find out which. */
-        ip = address_stringToIP(name);
-
-        if(ip == INADDR_NONE) {
-            /* if AI_NUMERICHOST, don't do hostname lookup */
-            if(!hints || (hints && !(hints->ai_flags & AI_NUMERICHOST))) {
-                /* the name string is not a dots-and-decimals string, try it as a hostname */
-                address = dns_resolveNameToAddress(worker_getDNS(), name);
-            }
-        } else {
-            /* we got an ip from the string, so lookup by the ip */
-            address = dns_resolveIPToAddress(worker_getDNS(), ip);
-        }
-
-        if(address) {
-            /* found it */
-            ip = address_toNetworkIP(address);
-        } else {
-            /* at this point it is an error */
-            ip = INADDR_NONE;
-            _process_setErrno(proc, EINVAL);
-            result = EAI_NONAME;
-        }
-    }
-
-    if(service) {
-        /* get the service name if possible */
-        if(!hints || (hints && !(hints->ai_flags & AI_NUMERICSERV))) {
-            /* XXX this is not thread safe! */
-            struct servent* serviceEntry = getservbyname(service, NULL);
-            if(serviceEntry) {
-                /* this is in network order */
-                port = (in_port_t) serviceEntry->s_port;
-            }
-        }
-
-        /* if not found, try converting string directly to port */
-        if(port == 0) {
-            /* make sure we have network order */
-            port = (in_port_t)htons((uint16_t)strtol(service, NULL, 10));
-        }
-    }
-
-    if(ip != INADDR_NONE) {
-        /* should have address now */
-        struct sockaddr_in* sa = g_malloc(sizeof(struct sockaddr_in));
-        /* application will expect it in network order */
-        // sa->sin_addr.s_addr = (in_addr_t) htonl((guint32)(*addr));
-        sa->sin_addr.s_addr = ip;
-        sa->sin_family = AF_INET; /* libcurl expects this to be set */
-        sa->sin_port = port;
-
-        struct addrinfo* ai_out = g_malloc(sizeof(struct addrinfo));
-        ai_out->ai_addr = (struct sockaddr*) sa;
-        ai_out->ai_addrlen =  sizeof(struct sockaddr_in);
-        ai_out->ai_canonname = NULL;
-        ai_out->ai_family = AF_INET;
-        ai_out->ai_flags = 0;
-        ai_out->ai_next = NULL;
-        ai_out->ai_protocol = 0;
-        ai_out->ai_socktype = SOCK_STREAM;
-
-        *res = ai_out;
-        result = 0;
-    }
-
-    _process_changeContext(proc, PCTX_SHADOW, prevCTX);
-    return result;
-}
-
-void process_emu_freeaddrinfo(Process* proc, struct addrinfo *res) {
-    ProcessContext prevCTX = _process_changeContext(proc, proc->activeContext, PCTX_SHADOW);
-    if(res && res->ai_addr != NULL) {
-        g_free(res->ai_addr);
-        res->ai_addr = NULL;
-        g_free(res);
-    }
-    _process_changeContext(proc, PCTX_SHADOW, prevCTX);
-}
-
-int process_emu_getnameinfo(Process* proc, const struct sockaddr* sa, socklen_t salen,
-        char * host, socklen_t hostlen, char *serv, socklen_t servlen,
-        /* glibc-headers changed type of the flags, and then changed back */
-#if (__GLIBC__ > 2 || (__GLIBC__ == 2 && (__GLIBC_MINOR__ < 2 || __GLIBC_MINOR__ > 13)))
-        int flags) {
-#else
-        unsigned int flags) {
-#endif
-
-    /* FIXME this is not fully implemented */
-    if(!sa) {
-        return EAI_FAIL;
-    }
-
-    gint retval = 0;
-    ProcessContext prevCTX = _process_changeContext(proc, proc->activeContext, PCTX_SHADOW);
-
-    guint32 convertedIP = (guint32) (((struct sockaddr_in*)sa)->sin_addr.s_addr);
-    Address* address = dns_resolveIPToAddress(worker_getDNS(), convertedIP);
-
-    if(address != NULL) {
-        gchar* hostname = (flags & NI_NUMERICHOST) ? address_toHostIPString(address) : address_toHostName(address);
-        if(hostname != NULL && host != NULL) {
-            g_utf8_strncpy(host, hostname, hostlen);
-        } else {
-            retval = EAI_FAIL;
-        }
-    } else {
-        retval = EAI_NONAME;
-    }
-
-    _process_changeContext(proc, PCTX_SHADOW, prevCTX);
-    return retval;
-}
-
-struct hostent* process_emu_gethostbyname(Process* proc, const gchar* name) {
-    ProcessContext prevCTX = _process_changeContext(proc, proc->activeContext, PCTX_SHADOW);
-    warning("gethostbyname not yet implemented");
-    _process_setErrno(proc, ENOSYS);
-    _process_changeContext(proc, PCTX_SHADOW, prevCTX);
-    return NULL;
-}
-
-int process_emu_gethostbyname_r(Process* proc, const gchar *name, struct hostent *ret, gchar *buf,
-        gsize buflen, struct hostent **result, gint *h_errnop) {
-    ProcessContext prevCTX = _process_changeContext(proc, proc->activeContext, PCTX_SHADOW);
-    warning("gethostbyname_r not yet implemented");
-    _process_setErrno(proc, ENOSYS);
-    _process_changeContext(proc, PCTX_SHADOW, prevCTX);
-    return -1;
-}
-
-struct hostent* process_emu_gethostbyname2(Process* proc, const gchar* name, gint af) {
-    ProcessContext prevCTX = _process_changeContext(proc, proc->activeContext, PCTX_SHADOW);
-    warning("gethostbyname2 not yet implemented");
-    _process_setErrno(proc, ENOSYS);
-    _process_changeContext(proc, PCTX_SHADOW, prevCTX);
-    return NULL;
-}
-
-int process_emu_gethostbyname2_r(Process* proc, const gchar *name, gint af, struct hostent *ret,
-        gchar *buf, gsize buflen, struct hostent **result, gint *h_errnop) {
-    ProcessContext prevCTX = _process_changeContext(proc, proc->activeContext, PCTX_SHADOW);
-    warning("gethostbyname2_r not yet implemented");
-    _process_setErrno(proc, ENOSYS);
-    _process_changeContext(proc, PCTX_SHADOW, prevCTX);
-    return -1;
-}
-
-struct hostent* process_emu_gethostbyaddr(Process* proc, const void* addr, socklen_t len, gint type) {
-    ProcessContext prevCTX = _process_changeContext(proc, proc->activeContext, PCTX_SHADOW);
-    warning("gethostbyaddr not yet implemented");
-    _process_setErrno(proc, ENOSYS);
-    _process_changeContext(proc, PCTX_SHADOW, prevCTX);
-    return NULL;
-}
-
-int process_emu_gethostbyaddr_r(Process* proc, const void *addr, socklen_t len, gint type,
-        struct hostent *ret, char *buf, gsize buflen, struct hostent **result,
-        gint *h_errnop) {
-    ProcessContext prevCTX = _process_changeContext(proc, proc->activeContext, PCTX_SHADOW);
-    warning("gethostbyaddr_r not yet implemented");
-    _process_setErrno(proc, ENOSYS);
-    _process_changeContext(proc, PCTX_SHADOW, prevCTX);
-    return -1;
-}
-
-/* random family */
-
-int process_emu_rand(Process* proc) {
-    ProcessContext prevCTX = _process_changeContext(proc, proc->activeContext, PCTX_SHADOW);
-    gint r = random_rand(host_getRandom(proc->host));
-    _process_changeContext(proc, PCTX_SHADOW, prevCTX);
-    return r;
-}
-
-int process_emu_rand_r(Process* proc, unsigned int *seedp) {
-    ProcessContext prevCTX = _process_changeContext(proc, proc->activeContext, PCTX_SHADOW);
-    gint r = random_rand(host_getRandom(proc->host));
-    _process_changeContext(proc, PCTX_SHADOW, prevCTX);
-    return r;
-}
-
-void process_emu_srand(Process* proc, unsigned int seed) {
-    return;
-}
-
-long int process_emu_random(Process* proc) {
-    ProcessContext prevCTX = _process_changeContext(proc, proc->activeContext, PCTX_SHADOW);
-    gint r = random_rand(host_getRandom(proc->host));
-    _process_changeContext(proc, PCTX_SHADOW, prevCTX);
-    return (long int)r;
-}
-
-int process_emu_random_r(Process* proc, struct random_data *buf, int32_t *result) {
-    ProcessContext prevCTX = _process_changeContext(proc, proc->activeContext, PCTX_SHADOW);
-    utility_assert(result != NULL);
-    *result = (int32_t)random_rand(host_getRandom(proc->host));
-    _process_changeContext(proc, PCTX_SHADOW, prevCTX);
-    return 0;
-}
-
-void process_emu_srandom(Process* proc, unsigned int seed) {
-    return;
-}
-
-int process_emu_srandom_r(Process* proc, unsigned int seed, struct random_data *buf) {
-    return 0;
-}
-
-/* signals */
-
-int process_emu_sigaction(Process* proc, int signum, const struct sigaction* action, struct sigaction* oldaction) {
-    if(signum == SIGSEGV || signum == SIGFPE || signum == SIGABRT || signum == SIGILL) {
-        /* ignore plugin attempts to install signal handlers for the deadly signals*/
-        /* TODO really, we should save any handler that the plugin is trying to set, then if
-         * a deadly signal occurs, set a flag and let the plugin try to correct it once, and if
-         * the signal is triggered a second time, then abort the process. /TODO
-         */
-        return 0;
-    } else {
-        /* allow the plugin to set handlers for other signals */
-        return proc->plugin.sigaction(signum, action, oldaction);
-    }
-}
-
-/* exit family */
-
-static void _process_exitHelper(Process* proc, void *value_ptr) {
-    ProcessContext prevCTX = _process_changeContext(proc, proc->activeContext, PCTX_SHADOW);
-    if(prevCTX == PCTX_PLUGIN) {
-        _process_changeContext(proc, PCTX_SHADOW, PCTX_PTH);
-        utility_assert(proc->tstate == pth_gctx_get());
-
-        /* get the name of the currently running pth thread */
-        char* pthThreadName;
-        pth_attr_t threadAttr = pth_attr_of(pth_self());
-        pth_attr_get(threadAttr, PTH_ATTR_NAME, &pthThreadName);
-        pth_attr_destroy(threadAttr);
-
-        /* switch back to shadow to log a useful message */
-        _process_changeContext(proc, PCTX_PTH, PCTX_SHADOW);
-        warning("thread '%s' in process '%s' will be terminated by pth", pthThreadName, _process_getName(proc));
-        _process_changeContext(proc, PCTX_SHADOW, PCTX_PTH);
-
-        pth_exit(value_ptr);
-
-        _process_changeContext(proc, PCTX_PTH, PCTX_SHADOW);
-    } else {
-        warning("pthread_exit() is handled by pth but not implemented by shadow");
-        _process_setErrno(proc, ENOSYS);
-    }
-    _process_changeContext(proc, PCTX_SHADOW, prevCTX);
-}
-
-void process_emu_exit(Process* proc, int status) {
-    ProcessContext prevCTX = _process_changeContext(proc, proc->activeContext, PCTX_SHADOW);
-    warning("exit() was called in process '%s'", _process_getName(proc));
-    _process_changeContext(proc, PCTX_SHADOW, prevCTX);
-    proc->returnCode = status;
-    _process_exitHelper(proc, NULL);
-}
-
-void process_emu_abort(Process* proc) {
-    ProcessContext prevCTX = _process_changeContext(proc, proc->activeContext, PCTX_SHADOW);
-    critical("abort() was called in process '%s'", _process_getName(proc));
-    _process_changeContext(proc, PCTX_SHADOW, prevCTX);
-    proc->returnCode = 128 + SIGABRT;
-    _process_exitHelper(proc, NULL);
-}
-
-int process_emu_on_exit(Process* proc, void (*function)(int , void *), void *arg) {
-    ProcessContext prevCTX = _process_changeContext(proc, proc->activeContext, PCTX_SHADOW);
-
-    gboolean success = FALSE;
-    if(proc) {
-        success = process_addAtExitCallback(proc, function, arg, TRUE);
-    }
-
-    _process_changeContext(proc, PCTX_SHADOW, prevCTX);
-    return success == TRUE ? 0 : -1;
-}
-
-int process_emu_atexit(Process* proc, void (*func)(void)) {
-    ProcessContext prevCTX = _process_changeContext(proc, proc->activeContext, PCTX_SHADOW);
-
-    gboolean success = FALSE;
-    if(proc) {
-        success = process_addAtExitCallback(proc, func, NULL, FALSE);
-    }
-
-    _process_changeContext(proc, PCTX_SHADOW, prevCTX);
-    return success == TRUE ? 0 : -1;
-}
-
-int process_emu___cxa_atexit(Process* proc, void (*func) (void *), void * arg, void * dso_handle) {
-    ProcessContext prevCTX = _process_changeContext(proc, proc->activeContext, PCTX_SHADOW);
-
-    gboolean success = FALSE;
-    if(dso_handle) {
-        /* this should be called when the plugin is unloaded */
-        warning("atexit at library close is not currently supported");
-    } else {
-        Process* proc = worker_getActiveProcess();
-        if(proc) {
-            success = process_addAtExitCallback(proc, func, arg, TRUE);
-        }
-    }
-
-    _process_changeContext(proc, PCTX_SHADOW, prevCTX);
-    return success == TRUE ? 0 : -1;
-}
-
-pid_t process_emu_getpid(Process* proc) {
-    ProcessContext prevCTX = _process_changeContext(proc, proc->activeContext, PCTX_SHADOW);
-
-    pid_t pid;
-
-    if(prevCTX == PCTX_PLUGIN) {
-        /* POSIX specifies that all threads return the process id */
-        pid = (pid_t)proc->processID;
-    } else {
-        pid = getpid();
-    }
-
-    _process_changeContext(proc, PCTX_SHADOW, prevCTX);
-    return pid;
-}
-
-pid_t process_emu_getppid(Process* proc) {
-    ProcessContext prevCTX = _process_changeContext(proc, proc->activeContext, PCTX_SHADOW);
-
-    pid_t pid;
-
-    if(prevCTX == PCTX_PLUGIN) {
-        /* we list a constant as the parent process */
-        pid = 0;
-    } else {
-        /* if shadow is calling this, get shadow's real ppid */
-        pid = getppid();
-    }
-
-    _process_changeContext(proc, PCTX_SHADOW, prevCTX);
-    return pid;
-}
-
-/* syscall */
-
-int process_emu_syscall(Process* proc, int number, va_list ap) {
-	va_list args;
-	va_copy(args, ap);
-
-    ProcessContext prevCTX = _process_changeContext(proc, proc->activeContext, PCTX_SHADOW);
-
-    int do_syscall = 0;
-    int result = 0;
-    int ret = 0;
-
-    switch (number) {
-#if defined SYS_clock_gettime
-		case SYS_clock_gettime: {
-			/* get the args for clock_gettime */
-			clockid_t id = va_arg(args, clockid_t);
-			struct timespec* ts = va_arg(args, struct timespec*);
-
-			/* call our emulation version, which thinks its being called from a non-shadow context */
-			_process_changeContext(proc, PCTX_SHADOW, prevCTX);
-			result = process_emu_clock_gettime(proc, id, ts);
-			_process_changeContext(proc, prevCTX, PCTX_SHADOW);
-
-			/* result is our actual return value.
-			 * if result is -1, then the process errno was already set */
-			ret = result;
-			break;
-		}
-#endif
-
-#if defined SYS_getrandom
-		case SYS_getrandom: {
-			uint8_t* out = va_arg(args, uint8_t*);
-			size_t out_len = va_arg(args, size_t);
-			const unsigned int flags = va_arg(args, const unsigned int);
-
-			/* get the random bytes internally from Shadow's random source
-			 * for this host to maintain determistic behavior */
-			random_nextNBytes(host_getRandom(proc->host), (guchar*)out, out_len);
-
-			if(out_len > INT_MAX) {
-				ret = INT_MAX;
-			} else {
-				ret = (int)out_len;
-			}
-
-			break;
-		}
-#endif
-
-#if defined SYS_gettid
-        /* thread ids need to be unique for every thread, and unique from the pid */
-        case SYS_gettid: {
-            pth_t thread = pth_self();
-            if (thread == proc->shadowThread) {
-                ret = (int) getpid();
-            } else if (thread == proc->programMainThread) {
-                ret = (int) proc->processID;
-            } else {
-                gpointer val = g_hash_table_lookup(proc->programAuxThreads, thread);
-                utility_assert(val);
-                guint tid = GPOINTER_TO_UINT(val);
-                ret = (int)tid;
-            }
-
-            break;
-        }
-#endif
-
-		/* TODO the following are functions that shadow normally intercepts, and we should handle them */
-
-#if defined SYS_accept
-        case SYS_accept:
-#endif
-#if defined SYS_accept4
-        case SYS_accept4:
-#endif
-#if defined SYS_bind
-        case SYS_bind:
-#endif
-#if defined SYS_close
-        case SYS_close:
-#endif
-#if defined SYS_connect
-        case SYS_connect:
-#endif
-#if defined SYS_creat
-        case SYS_creat:
-#endif
-#if defined SYS_dup
-        case SYS_dup:
-#endif
-#if defined SYS_dup2
-        case SYS_dup2:
-#endif
-#if defined SYS_dup3
-        case SYS_dup3:
-#endif
-#if defined SYS_epoll_create
-        case SYS_epoll_create:
-#endif
-#if defined SYS_epoll_create1
-        case SYS_epoll_create1:
-#endif
-#if defined SYS_epoll_ctl
-        case SYS_epoll_ctl:
-#endif
-#if defined SYS_epoll_pwait
-        case SYS_epoll_pwait:
-#endif
-#if defined SYS_epoll_wait
-        case SYS_epoll_wait:
-#endif
-#if defined SYS_eventfd
-        case SYS_eventfd:
-#endif
-#if defined SYS_exit
-        case SYS_exit:
-#endif
-#if defined SYS_faccessat
-        case SYS_faccessat:
-#endif
-#if defined SYS_fallocate
-        case SYS_fallocate:
-#endif
-#if defined SYS_fchdir
-        case SYS_fchdir:
-#endif
-#if defined SYS_fchmod
-        case SYS_fchmod:
-#endif
-#if defined SYS_fchmodat
-        case SYS_fchmodat:
-#endif
-#if defined SYS_fchown
-        case SYS_fchown:
-#endif
-#if defined SYS_fchownat
-        case SYS_fchownat:
-#endif
-#if defined SYS_fcntl
-        case SYS_fcntl:
-#endif
-#if defined SYS_fdatasync
-        case SYS_fdatasync:
-#endif
-#if defined SYS_flock
-        case SYS_flock:
-#endif
-#if defined SYS_fork
-        case SYS_fork:
-#endif
-#if defined SYS_fstat
-        case SYS_fstat:
-#endif
-#if defined SYS_fstatfs
-        case SYS_fstatfs:
-#endif
-#if defined SYS_fstatfs64
-        case SYS_fstatfs64:
-#endif
-#if defined SYS_fsync
-        case SYS_fsync:
-#endif
-#if defined SYS_ftruncate
-        case SYS_ftruncate:
-#endif
-#if defined SYS_ftruncate64
-        case SYS_ftruncate64:
-#endif
-#if defined SYS_gethostname
-        case SYS_gethostname:
-#endif
-#if defined SYS_getpeername
-        case SYS_getpeername:
-#endif
-#if defined SYS_getsockname
-        case SYS_getsockname:
-#endif
-#if defined SYS_getsockopt
-        case SYS_getsockopt:
-#endif
-#if defined SYS_gettimeofday
-        case SYS_gettimeofday:
-#endif
-#if defined SYS_ioctl
-        case SYS_ioctl:
-#endif
-#if defined SYS_listen
-        case SYS_listen:
-#endif
-#if defined SYS_lock
-        case SYS_lock:
-#endif
-#if defined SYS_lseek
-        case SYS_lseek:
-#endif
-#if defined SYS_mmap
-        case SYS_mmap:
-#endif
-#if defined SYS_nanosleep
-        case SYS_nanosleep:
-#endif
-#if defined SYS_open
-        case SYS_open:
-#endif
-#if defined SYS_openat
-        case SYS_openat:
-#endif
-#if defined SYS_pipe
-        case SYS_pipe:
-#endif
-#if defined SYS_pipe2
-        case SYS_pipe2:
-#endif
-#if defined SYS_poll
-        case SYS_poll:
-#endif
-#if defined SYS_ppoll
-        case SYS_ppoll:
-#endif
-#if defined SYS_read
-        case SYS_read:
-#endif
-#if defined SYS_readv
-        case SYS_readv:
-#endif
-#if defined SYS_recv
-        case SYS_recv:
-#endif
-#if defined SYS_recvfrom
-        case SYS_recvfrom:
-#endif
-#if defined SYS_recvmsg
-        case SYS_recvmsg:
-#endif
-#if defined SYS_select
-        case SYS_select:
-#endif
-#if defined SYS_send
-        case SYS_send:
-#endif
-#if defined SYS_sendmsg
-        case SYS_sendmsg:
-#endif
-#if defined SYS_sendto
-        case SYS_sendto:
-#endif
-#if defined SYS_setsockopt
-        case SYS_setsockopt:
-#endif
-#if defined SYS_shutdown
-        case SYS_shutdown:
-#endif
-#if defined SYS_sigaction
-        case SYS_sigaction:
-#endif
-#if defined SYS_socket
-        case SYS_socket:
-#endif
-#if defined SYS_socketpair
-        case SYS_socketpair:
-#endif
-#if defined SYS_sync
-        case SYS_sync:
-#endif
-#if defined SYS_syncfs
-        case SYS_syncfs:
-#endif
-#if defined SYS_syscall
-        case SYS_syscall:
-#endif
-#if defined SYS_time
-        case SYS_time:
-#endif
-#if defined SYS_timerfd
-        case SYS_timerfd:
-#endif
-#if defined SYS_timerfd_create
-        case SYS_timerfd_create:
-#endif
-#if defined SYS_timerfd_gettime
-        case SYS_timerfd_gettime:
-#endif
-#if defined SYS_timerfd_settime
-        case SYS_timerfd_settime:
-#endif
-#if defined SYS_unlink
-        case SYS_unlink:
-#endif
-#if defined SYS_unlinkat
-        case SYS_unlinkat:
-#endif
-#if defined SYS_waitpid
-        case SYS_waitpid:
-#endif
-#if defined SYS_write
-        case SYS_write:
-#endif
-#if defined SYS_writev
-        case SYS_writev:
-#endif
-
-		{
-			/* Shadow should deal with these, so this is a critical issue that we should address */
-			error("syscall() was called with syscall number '%i'. Shadow handles the libc version of this "
-					"function, but does not yet handle the syscall() version, and therefore "
-					"this function call is unlikely to work correctly because it is not Shadow-aware. "
-					"Please report this error at https://github.com/shadow/shadow/issues.", number);
-			do_syscall = 0;
-			break;
-		}
-
-		default: {
-			/* We may get by with letting the kernel deal with this since it may not affect Shadow. */
-			info("syscall() was called with number '%i'. Shadow does not yet intercept this function. "
-					"We will forward to the kernel/libc, which is not Shadow-aware and is not guaranteed "
-					"to handle things correctly. "
-					"Please report if you notice strange behavior.", number);
-			do_syscall = 1;
-			break;
-		}
-    }
-
-    if(do_syscall) {
-    	result = syscall(number, ap);
-    	if(result == EOF) {
-			_process_setErrno(proc, errno);
-		}
-    	ret = result;
-    }
-
-    _process_changeContext(proc, PCTX_SHADOW, prevCTX);
-
-    va_end(args);
-    return ret;
-}
-
-/* pthread attributes */
-
-int process_emu_pthread_attr_init(Process* proc, pthread_attr_t *attr) {
-    ProcessContext prevCTX = _process_changeContext(proc, proc->activeContext, PCTX_SHADOW);
-    int ret = 0;
-    if(prevCTX == PCTX_PLUGIN) {
-        _process_changeContext(proc, PCTX_SHADOW, PCTX_PTH);
-        utility_assert(proc->tstate == pth_gctx_get());
-
-        pth_attr_t na = NULL;
-        if (attr == NULL) {
-            _process_setErrno(proc, EINVAL);
-            ret = EINVAL;
-        } else if ((na = pth_attr_new()) == NULL) {
-            ret = errno;
-        } else {
-            memmove(attr, &na, sizeof(void*));
-            ret = 0;
-        }
-
-        _process_changeContext(proc, PCTX_PTH, PCTX_SHADOW);
-    } else {
-        warning("pthread_attr_init() is handled by pth but not implemented by shadow");
-        _process_setErrno(proc, ENOSYS);
-        ret = -1;
-    }
-    _process_changeContext(proc, PCTX_SHADOW, prevCTX);
-    return ret;
-}
-
-int process_emu_pthread_attr_destroy(Process* proc, pthread_attr_t *attr) {
-    ProcessContext prevCTX = _process_changeContext(proc, proc->activeContext, PCTX_SHADOW);
-    int ret = 0;
-    if(prevCTX == PCTX_PLUGIN) {
-        _process_changeContext(proc, PCTX_SHADOW, PCTX_PTH);
-        utility_assert(proc->tstate == pth_gctx_get());
-
-        if (attr == NULL) {
-            ret = EINVAL;
-            _process_setErrno(proc, EINVAL);
-        } else {
-            pth_attr_t na = NULL;
-            memmove(&na, attr, sizeof(void*));
-            if(na == NULL) {
-                ret = EINVAL;
-                _process_setErrno(proc, EINVAL);
-            } else {
-                int result = pth_attr_destroy(na);
-                memset(attr, 0, sizeof(void*));
-                if(result == -1) {
-                    _process_setErrno(proc, errno);
-                }
-            }
-        }
-
-        _process_changeContext(proc, PCTX_PTH, PCTX_SHADOW);
-    } else {
-        warning("pthread_attr_destroy() is handled by pth but not implemented by shadow");
-        _process_setErrno(proc, ENOSYS);
-        ret = -1;
-    }
-    _process_changeContext(proc, PCTX_SHADOW, prevCTX);
-    return ret;
-}
-
-int process_emu_pthread_getattr_np(Process* proc, pthread_t thread, pthread_attr_t *attr) {
-    ProcessContext prevCTX = _process_changeContext(proc, proc->activeContext, PCTX_SHADOW);
-    int ret = 0;
-    if(prevCTX == PCTX_PLUGIN) {
-        pth_t pt = NULL;
-        memmove(&pt, &thread, sizeof(void*));
-        if(pt == NULL || attr == NULL) {
-            ret = EINVAL;
-            _process_setErrno(proc, EINVAL);
-        } else {
-            _process_changeContext(proc, PCTX_SHADOW, PCTX_PTH);
-            utility_assert(proc->tstate == pth_gctx_get());
-            pth_attr_t na = NULL;
-            if(pth_getattr_np(pt, (pth_attr_t) attr)) {
-                ret = errno;
-            }
-            _process_changeContext(proc, PCTX_PTH, PCTX_SHADOW);
-        }
-    } else {
-        warning("pthread_getattr_np() is handled by pth but not implemented by shadow");
-        _process_setErrno(proc, ENOSYS);
-        ret = ENOSYS;
-    }
-    _process_changeContext(proc, PCTX_SHADOW, prevCTX);
-    return ret;
-}
-
-int process_emu_pthread_attr_setinheritsched(Process* proc, pthread_attr_t *attr, int inheritsched) {
-    ProcessContext prevCTX = _process_changeContext(proc, proc->activeContext, PCTX_SHADOW);
-    int ret = 0;
-    if(attr == NULL) {
-        ret = EINVAL;
-        _process_setErrno(proc, EINVAL);
-    } else {
-        warning("pthread_attr_setinheritsched() is not supported by pth or by shadow");
-        ret = ENOSYS;
-        _process_setErrno(proc, ENOSYS);
-    }
-    _process_changeContext(proc, PCTX_SHADOW, prevCTX);
-    return ret;
-}
-
-int process_emu_pthread_attr_getinheritsched(Process* proc, const pthread_attr_t *attr, int *inheritsched) {
-    ProcessContext prevCTX = _process_changeContext(proc, proc->activeContext, PCTX_SHADOW);
-    int ret = 0;
-    if(attr == NULL || inheritsched == NULL) {
-        ret = EINVAL;
-        _process_setErrno(proc, EINVAL);
-    } else {
-        warning("pthread_attr_getinheritsched() is not supported by pth or by shadow");
-        ret = ENOSYS;
-        _process_setErrno(proc, ENOSYS);
-    }
-    _process_changeContext(proc, PCTX_SHADOW, prevCTX);
-    return ret;
-}
-
-int process_emu_pthread_attr_setschedparam(Process* proc, pthread_attr_t *attr,
-        const struct sched_param *schedparam) {
-    ProcessContext prevCTX = _process_changeContext(proc, proc->activeContext, PCTX_SHADOW);
-    int ret = 0;
-    if(attr == NULL) {
-        ret = EINVAL;
-        _process_setErrno(proc, EINVAL);
-    } else {
-        warning("pthread_attr_setschedparam() is not supported by pth or by shadow");
-        ret = ENOSYS;
-        _process_setErrno(proc, ENOSYS);
-    }
-    _process_changeContext(proc, PCTX_SHADOW, prevCTX);
-    return ret;
-}
-
-int process_emu_pthread_attr_getschedparam(Process* proc, const pthread_attr_t *attr,
-        struct sched_param *schedparam) {
-    ProcessContext prevCTX = _process_changeContext(proc, proc->activeContext, PCTX_SHADOW);
-    int ret = 0;
-    if(attr == NULL || schedparam == NULL) {
-        ret = EINVAL;
-        _process_setErrno(proc, EINVAL);
-    } else {
-        warning("pthread_attr_getschedparam() is not supported by pth or by shadow");
-        ret = ENOSYS;
-        _process_setErrno(proc, ENOSYS);
-    }
-    _process_changeContext(proc, PCTX_SHADOW, prevCTX);
-    return ret;
-}
-
-int process_emu_pthread_attr_setschedpolicy(Process* proc, pthread_attr_t *attr, int schedpolicy) {
-    ProcessContext prevCTX = _process_changeContext(proc, proc->activeContext, PCTX_SHADOW);
-    int ret = 0;
-    if(attr == NULL) {
-        ret = EINVAL;
-        _process_setErrno(proc, EINVAL);
-    } else {
-        warning("pthread_attr_setschedpolicy() is not supported by pth or by shadow");
-        ret = ENOSYS;
-        _process_setErrno(proc, ENOSYS);
-    }
-    _process_changeContext(proc, PCTX_SHADOW, prevCTX);
-    return ret;
-}
-
-int process_emu_pthread_attr_getschedpolicy(Process* proc, const pthread_attr_t *attr, int *schedpolicy) {
-    ProcessContext prevCTX = _process_changeContext(proc, proc->activeContext, PCTX_SHADOW);
-    int ret = 0;
-    if(attr == NULL || schedpolicy == NULL) {
-        ret = EINVAL;
-        _process_setErrno(proc, EINVAL);
-    } else {
-        warning("pthread_attr_getschedpolicy() is not supported by pth or by shadow");
-        ret = ENOSYS;
-        _process_setErrno(proc, ENOSYS);
-    }
-    _process_changeContext(proc, PCTX_SHADOW, prevCTX);
-    return ret;
-}
-
-int process_emu_pthread_attr_setscope(Process* proc, pthread_attr_t *attr, int scope) {
-    ProcessContext prevCTX = _process_changeContext(proc, proc->activeContext, PCTX_SHADOW);
-    int ret = 0;
-    if(attr == NULL) {
-        ret = EINVAL;
-        _process_setErrno(proc, EINVAL);
-    } else {
-        warning("pthread_attr_setscope() is not supported by pth or by shadow");
-        ret = ENOSYS;
-        _process_setErrno(proc, ENOSYS);
-    }
-    _process_changeContext(proc, PCTX_SHADOW, prevCTX);
-    return ret;
-}
-
-int process_emu_pthread_attr_getscope(Process* proc, const pthread_attr_t *attr, int *scope) {
-    ProcessContext prevCTX = _process_changeContext(proc, proc->activeContext, PCTX_SHADOW);
-    int ret = 0;
-    if(attr == NULL || scope == NULL) {
-        ret = EINVAL;
-        _process_setErrno(proc, EINVAL);
-    } else {
-        warning("pthread_attr_getscope() is not supported by pth or by shadow");
-        ret = ENOSYS;
-        _process_setErrno(proc, ENOSYS);
-    }
-    _process_changeContext(proc, PCTX_SHADOW, prevCTX);
-    return ret;
-}
-
-int process_emu_pthread_attr_setstacksize(Process* proc, pthread_attr_t *attr, size_t stacksize) {
-    ProcessContext prevCTX = _process_changeContext(proc, proc->activeContext, PCTX_SHADOW);
-    int ret = 0;
-    if(prevCTX == PCTX_PLUGIN) {
-        _process_changeContext(proc, PCTX_SHADOW, PCTX_PTH);
-        utility_assert(proc->tstate == pth_gctx_get());
-
-        if(attr == NULL) {
-            ret = EINVAL;
-            _process_setErrno(proc, EINVAL);
-        } else {
-            pth_attr_t na = NULL;
-            memmove(&na, attr, sizeof(void*));
-            if(na == NULL) {
-                ret = EINVAL;
-                _process_setErrno(proc, EINVAL);
-            } else {
-                if(!pth_attr_set(na, PTH_ATTR_STACK_SIZE, (unsigned int) stacksize)) {
-                    ret = errno;
-                } else {
-                    ret = 0;
-                }
-            }
-        }
-
-        _process_changeContext(proc, PCTX_PTH, PCTX_SHADOW);
-    } else {
-        warning("pthread_attr_setstacksize() is handled by pth but not implemented by shadow");
-        _process_setErrno(proc, ENOSYS);
-        ret = -1;
-    }
-    _process_changeContext(proc, PCTX_SHADOW, prevCTX);
-    return ret;
-}
-
-int process_emu_pthread_attr_getstacksize(Process* proc, const pthread_attr_t *attr, size_t *stacksize) {
-    ProcessContext prevCTX = _process_changeContext(proc, proc->activeContext, PCTX_SHADOW);
-    int ret = 0;
-    if(prevCTX == PCTX_PLUGIN) {
-        _process_changeContext(proc, PCTX_SHADOW, PCTX_PTH);
-        utility_assert(proc->tstate == pth_gctx_get());
-
-        if (attr == NULL || stacksize == NULL) {
-            ret = EINVAL;
-            _process_setErrno(proc, EINVAL);
-        } else {
-            pth_attr_t na = NULL;
-            memmove(&na, attr, sizeof(void*));
-            if(na == NULL) {
-                ret = EINVAL;
-                _process_setErrno(proc, EINVAL);
-            } else {
-                if (!pth_attr_get(na, PTH_ATTR_STACK_SIZE, (unsigned int *) stacksize)) {
-                    ret = errno;
-                } else {
-                    ret = 0;
-                }
-            }
-        }
-
-        _process_changeContext(proc, PCTX_PTH, PCTX_SHADOW);
-    } else {
-        warning("pthread_attr_getstacksize() is handled by pth but not implemented by shadow");
-        _process_setErrno(proc, ENOSYS);
-        ret = -1;
-    }
-    _process_changeContext(proc, PCTX_SHADOW, prevCTX);
-    return ret;
-}
-
-int process_emu_pthread_attr_setstackaddr(Process* proc, pthread_attr_t *attr, void *stackaddr) {
-    ProcessContext prevCTX = _process_changeContext(proc, proc->activeContext, PCTX_SHADOW);
-    int ret = 0;
-    if(prevCTX == PCTX_PLUGIN) {
-        _process_changeContext(proc, PCTX_SHADOW, PCTX_PTH);
-        utility_assert(proc->tstate == pth_gctx_get());
-
-        if (attr == NULL) {
-            ret = EINVAL;
-            _process_setErrno(proc, EINVAL);
-        } else {
-            pth_attr_t na = NULL;
-            memmove(&na, attr, sizeof(void*));
-            if(na == NULL) {
-                ret = EINVAL;
-                _process_setErrno(proc, EINVAL);
-            } else {
-                if(!pth_attr_set(na, PTH_ATTR_STACK_ADDR, (char *) stackaddr)) {
-                    ret = errno;
-                } else {
-                    ret = 0;
-                }
-            }
-        }
-
-        _process_changeContext(proc, PCTX_PTH, PCTX_SHADOW);
-    } else {
-        warning("pthread_attr_setstackaddr() is handled by pth but not implemented by shadow");
-        _process_setErrno(proc, ENOSYS);
-        ret = -1;
-    }
-    _process_changeContext(proc, PCTX_SHADOW, prevCTX);
-    return ret;
-}
-
-int process_emu_pthread_attr_getstackaddr(Process* proc, const pthread_attr_t *attr, void **stackaddr) {
-    ProcessContext prevCTX = _process_changeContext(proc, proc->activeContext, PCTX_SHADOW);
-    int ret = 0;
-    if(prevCTX == PCTX_PLUGIN) {
-        _process_changeContext(proc, PCTX_SHADOW, PCTX_PTH);
-        utility_assert(proc->tstate == pth_gctx_get());
-
-        if (attr == NULL || stackaddr == NULL) {
-            ret = EINVAL;
-            _process_setErrno(proc, EINVAL);
-        } else {
-            pth_attr_t na = NULL;
-            memmove(&na, attr, sizeof(void*));
-            if(na == NULL) {
-                ret = EINVAL;
-                _process_setErrno(proc, EINVAL);
-            } else {
-                if(!pth_attr_get(na, PTH_ATTR_STACK_ADDR, (char **) stackaddr)) {
-                    ret = errno;
-                } else {
-                    ret = 0;
-                }
-            }
-        }
-
-        _process_changeContext(proc, PCTX_PTH, PCTX_SHADOW);
-    } else {
-        warning("pthread_attr_getstackaddr() is handled by pth but not implemented by shadow");
-        _process_setErrno(proc, ENOSYS);
-        ret = -1;
-    }
-    _process_changeContext(proc, PCTX_SHADOW, prevCTX);
-    return ret;
-}
-
-int process_emu_pthread_attr_setdetachstate(Process* proc, pthread_attr_t *attr, int detachstate) {
-    ProcessContext prevCTX = _process_changeContext(proc, proc->activeContext, PCTX_SHADOW);
-    int ret = 0;
-    if(prevCTX == PCTX_PLUGIN) {
-        _process_changeContext(proc, PCTX_SHADOW, PCTX_PTH);
-        utility_assert(proc->tstate == pth_gctx_get());
-
-        if(attr == NULL) {
-            ret = EINVAL;
-            _process_setErrno(proc, EINVAL);
-        } else {
-            pth_attr_t na = NULL;
-            memmove(&na, attr, sizeof(void*));
-            if(na == NULL) {
-                ret = EINVAL;
-                _process_setErrno(proc, EINVAL);
-            } else {
-                if (detachstate == PTHREAD_CREATE_DETACHED) {
-                    if (!pth_attr_set(na, PTH_ATTR_JOINABLE, FALSE)) {
-                        ret = errno;
-                    } else {
-                        ret = 0;
-                    }
-                } else if (detachstate == PTHREAD_CREATE_JOINABLE) {
-                    if (!pth_attr_set(na, PTH_ATTR_JOINABLE, TRUE)) {
-                        ret = errno;
-                    } else {
-                        ret = 0;
-                    }
-                } else {
-                    ret = EINVAL;
-                    _process_setErrno(proc, EINVAL);
-                }
-            }
-        }
-
-        _process_changeContext(proc, PCTX_PTH, PCTX_SHADOW);
-    } else {
-        warning("pthread_attr_setdetachstate() is handled by pth but not implemented by shadow");
-        _process_setErrno(proc, ENOSYS);
-        ret = -1;
-    }
-    _process_changeContext(proc, PCTX_SHADOW, prevCTX);
-    return ret;
-}
-
-int process_emu_pthread_attr_getdetachstate(Process* proc, const pthread_attr_t *attr, int *detachstate) {
-    ProcessContext prevCTX = _process_changeContext(proc, proc->activeContext, PCTX_SHADOW);
-    int ret = 0;
-    if(prevCTX == PCTX_PLUGIN) {
-        _process_changeContext(proc, PCTX_SHADOW, PCTX_PTH);
-        utility_assert(proc->tstate == pth_gctx_get());
-
-        if(attr == NULL) {
-            ret = EINVAL;
-            _process_setErrno(proc, EINVAL);
-        } else {
-            int s = 0;
-            pth_attr_t na = NULL;
-            memmove(&na, attr, sizeof(void*));
-            if(na == NULL) {
-                ret = EINVAL;
-                _process_setErrno(proc, EINVAL);
-            } else {
-                if (!pth_attr_get(na, PTH_ATTR_JOINABLE, &s)) {
-                    ret = errno;
-                } else {
-                    ret = 0;
-                    if (s == TRUE) {
-                        *detachstate = PTHREAD_CREATE_JOINABLE;
-                    } else {
-                        *detachstate = PTHREAD_CREATE_DETACHED;
-                    }
-                }
-            }
-        }
-
-        _process_changeContext(proc, PCTX_PTH, PCTX_SHADOW);
-    } else {
-        warning("pthread_attr_getdetachstate() is handled by pth but not implemented by shadow");
-        _process_setErrno(proc, ENOSYS);
-        ret = -1;
-    }
-    _process_changeContext(proc, PCTX_SHADOW, prevCTX);
-    return ret;
-}
-
-int process_emu_pthread_attr_setguardsize(Process* proc, pthread_attr_t *attr, size_t stacksize) {
-    ProcessContext prevCTX = _process_changeContext(proc, proc->activeContext, PCTX_SHADOW);
-    int ret = 0;
-    if (attr == NULL) {
-        ret = EINVAL;
-        _process_setErrno(proc, EINVAL);
-    } else {
-        warning("pthread_attr_setguardsize() is not supported by pth or by shadow");
-        ret = ENOSYS;
-        _process_setErrno(proc, ENOSYS);
-    }
-    _process_changeContext(proc, PCTX_SHADOW, prevCTX);
-    return ret;
-}
-
-int process_emu_pthread_attr_getguardsize(Process* proc, const pthread_attr_t *attr, size_t *stacksize) {
-    ProcessContext prevCTX = _process_changeContext(proc, proc->activeContext, PCTX_SHADOW);
-    int ret = 0;
-    if (attr == NULL || stacksize == NULL) {
-        ret = EINVAL;
-        _process_setErrno(proc, EINVAL);
-    } else {
-        warning("pthread_attr_setguardsize() is not supported by pth or by shadow");
-        ret = ENOSYS;
-        _process_setErrno(proc, ENOSYS);
-    }
-    _process_changeContext(proc, PCTX_SHADOW, prevCTX);
-    return ret;
-}
-
-int process_emu_pthread_attr_setname_np(Process* proc, pthread_attr_t *attr, char *name) {
-    ProcessContext prevCTX = _process_changeContext(proc, proc->activeContext, PCTX_SHADOW);
-    int ret = 0;
-    if(prevCTX == PCTX_PLUGIN) {
-        _process_changeContext(proc, PCTX_SHADOW, PCTX_PTH);
-        utility_assert(proc->tstate == pth_gctx_get());
-
-        if(attr == NULL || name == NULL) {
-            ret = EINVAL;
-            _process_setErrno(proc, EINVAL);
-        } else {
-            pth_attr_t na = NULL;
-            memmove(&na, attr, sizeof(void*));
-            if(na == NULL) {
-                ret = EINVAL;
-                _process_setErrno(proc, EINVAL);
-            } else {
-                if (!pth_attr_set(na, PTH_ATTR_NAME, name)) {
-                    ret = errno;
-                } else {
-                    ret = 0;
-                }
-            }
-        }
-
-        _process_changeContext(proc, PCTX_PTH, PCTX_SHADOW);
-    } else {
-        warning("pthread_attr_setname_np() is handled by pth but not implemented by shadow");
-        _process_setErrno(proc, ENOSYS);
-        ret = -1;
-    }
-    _process_changeContext(proc, PCTX_SHADOW, prevCTX);
-    return ret;
-}
-
-int process_emu_pthread_attr_getname_np(Process* proc, const pthread_attr_t *attr, char **name) {
-    ProcessContext prevCTX = _process_changeContext(proc, proc->activeContext, PCTX_SHADOW);
-    int ret = 0;
-    if(prevCTX == PCTX_PLUGIN) {
-        _process_changeContext(proc, PCTX_SHADOW, PCTX_PTH);
-        utility_assert(proc->tstate == pth_gctx_get());
-
-        if(attr == NULL || name == NULL) {
-            ret = EINVAL;
-            _process_setErrno(proc, EINVAL);
-        } else {
-            pth_attr_t na = NULL;
-            memmove(&na, attr, sizeof(void*));
-            if(na == NULL) {
-                ret = EINVAL;
-                _process_setErrno(proc, EINVAL);
-            } else {
-                if(!pth_attr_get(na, PTH_ATTR_NAME, name)) {
-                    ret = errno;
-                } else {
-                    ret = 0;
-                }
-            }
-        }
-
-        _process_changeContext(proc, PCTX_PTH, PCTX_SHADOW);
-    } else {
-        warning("pthread_attr_setname_np() is handled by pth but not implemented by shadow");
-        _process_setErrno(proc, ENOSYS);
-        ret = -1;
-    }
-    _process_changeContext(proc, PCTX_SHADOW, prevCTX);
-    return ret;
-}
-
-int process_emu_pthread_attr_setprio_np(Process* proc, pthread_attr_t *attr, int prio) {
-    ProcessContext prevCTX = _process_changeContext(proc, proc->activeContext, PCTX_SHADOW);
-    int ret = 0;
-    if(prevCTX == PCTX_PLUGIN) {
-        _process_changeContext(proc, PCTX_SHADOW, PCTX_PTH);
-        utility_assert(proc->tstate == pth_gctx_get());
-
-        if (attr == NULL || (prio < PTH_PRIO_MIN || prio > PTH_PRIO_MAX)) {
-            ret = EINVAL;
-            _process_setErrno(proc, EINVAL);
-        } else {
-            pth_attr_t na = NULL;
-            memmove(&na, attr, sizeof(void*));
-            if(na == NULL) {
-                ret = EINVAL;
-                _process_setErrno(proc, EINVAL);
-            } else {
-                if (!pth_attr_set(na, PTH_ATTR_PRIO, prio)) {
-                    ret = errno;
-                } else {
-                    ret = 0;
-                }
-            }
-        }
-
-        _process_changeContext(proc, PCTX_PTH, PCTX_SHADOW);
-    } else {
-        warning("pthread_attr_setprio_np() is handled by pth but not implemented by shadow");
-        _process_setErrno(proc, ENOSYS);
-        ret = -1;
-    }
-    _process_changeContext(proc, PCTX_SHADOW, prevCTX);
-    return ret;
-}
-
-int process_emu_pthread_attr_getprio_np(Process* proc, const pthread_attr_t *attr, int *prio) {
-    ProcessContext prevCTX = _process_changeContext(proc, proc->activeContext, PCTX_SHADOW);
-    int ret = 0;
-    if(prevCTX == PCTX_PLUGIN) {
-        _process_changeContext(proc, PCTX_SHADOW, PCTX_PTH);
-        utility_assert(proc->tstate == pth_gctx_get());
-
-        if (attr == NULL || prio == NULL) {
-            ret = EINVAL;
-            _process_setErrno(proc, EINVAL);
-        } else {
-            pth_attr_t na = NULL;
-            memmove(&na, attr, sizeof(void*));
-            if(na == NULL) {
-                ret = EINVAL;
-                _process_setErrno(proc, EINVAL);
-            } else {
-                if (!pth_attr_get(na, PTH_ATTR_PRIO, prio)) {
-                    ret = errno;
-                } else {
-                    ret = 0;
-                }
-            }
-        }
-
-        _process_changeContext(proc, PCTX_PTH, PCTX_SHADOW);
-    } else {
-        warning("pthread_attr_getprio_np() is handled by pth but not implemented by shadow");
-        _process_setErrno(proc, ENOSYS);
-        ret = -1;
-    }
-    _process_changeContext(proc, PCTX_SHADOW, prevCTX);
-    return ret;
-}
-
-/* pthread threads */
-
-int process_emu_pthread_create(Process* proc, pthread_t *thread, const pthread_attr_t *attr,
-        void *(*start_routine)(void *), void *arg) {
-    ProcessContext prevCTX = _process_changeContext(proc, proc->activeContext, PCTX_SHADOW);
-    int ret = 0;
-    if(prevCTX == PCTX_PLUGIN) {
-        _process_changeContext(proc, PCTX_SHADOW, PCTX_PTH);
-        utility_assert(proc->tstate == pth_gctx_get());
-
-        if (thread == NULL || start_routine == NULL) {
-            ret = EINVAL;
-            _process_changeContext(proc, PCTX_PTH, PCTX_SHADOW);
-            _process_setErrno(proc, EINVAL);
-            _process_changeContext(proc, PCTX_SHADOW, PCTX_PTH);
-        } else if (pth_ctrl(PTH_CTRL_GETTHREADS) >= 10000) { // arbitrary limit
-            ret = EAGAIN;
-            _process_changeContext(proc, PCTX_PTH, PCTX_SHADOW);
-            _process_setErrno(proc, EAGAIN);
-            _process_changeContext(proc, PCTX_SHADOW, PCTX_PTH);
-        } else {
-            pth_t auxThread = NULL;
-            process_ref(proc);
-            ProcessChildData* data = g_new0(ProcessChildData, 1);
-            data->proc = proc;
-            data->run = start_routine;
-            data->arg = arg;
-
-            _process_changeContext(proc, PCTX_PTH, PCTX_SHADOW);
-            guint threadID = host_getNewProcessID(proc->host);
-            _process_changeContext(proc, PCTX_SHADOW, PCTX_PTH);
-
-            if (attr != NULL) {
-                pth_attr_t customAttr = NULL;
-                memmove(&customAttr, attr, sizeof(void*));
-                auxThread = pth_spawn(customAttr, (PthSpawnFunc) _process_executeChild, data);
-            } else {
-                /* default for new auxiliary threads */
-                _process_changeContext(proc, PCTX_PTH, PCTX_SHADOW);
-                GString* programAuxThreadNameBuf = g_string_new(NULL);
-                g_string_printf(programAuxThreadNameBuf, "%s.%s.%u.aux%u", host_getName(proc->host),
-                        _process_getPluginName(proc), proc->processID, threadID);
-                _process_changeContext(proc, PCTX_SHADOW, PCTX_PTH);
-
-                pth_attr_t defaultAttr = pth_attr_new();
-                pth_attr_set(defaultAttr, PTH_ATTR_NAME, programAuxThreadNameBuf->str);
-                pth_attr_set(defaultAttr, PTH_ATTR_STACK_SIZE, PROC_PTH_STACK_SIZE);
-                pth_attr_set(defaultAttr, PTH_ATTR_JOINABLE, TRUE);
-
-                auxThread = pth_spawn(defaultAttr, (PthSpawnFunc) _process_executeChild, data);
-
-                /* cleanup */
-                pth_attr_destroy(defaultAttr);
-                _process_changeContext(proc, PCTX_PTH, PCTX_SHADOW);
-                g_string_free(programAuxThreadNameBuf, TRUE);
-                _process_changeContext(proc, PCTX_SHADOW, PCTX_PTH);
-            }
-
-            if(auxThread == NULL) {
-                g_free(data);
-                _process_changeContext(proc, PCTX_PTH, PCTX_SHADOW);
-                process_unref(proc);
-                ret = EAGAIN;
-                _process_setErrno(proc, EAGAIN);
-            } else {
-                memmove(thread, &auxThread, sizeof(void*));
-                _process_changeContext(proc, PCTX_PTH, PCTX_SHADOW);
-                g_hash_table_insert(proc->programAuxThreads, auxThread, GUINT_TO_POINTER(threadID));
-                ret = 0;
-            }
-            _process_changeContext(proc, PCTX_SHADOW, PCTX_PTH);
-        }
-
-        _process_changeContext(proc, PCTX_PTH, PCTX_SHADOW);
-    } else {
-        warning("pthread_create() is handled by pth but not implemented by shadow");
-        _process_setErrno(proc, ENOSYS);
-        ret = -1;
-    }
-    _process_changeContext(proc, PCTX_SHADOW, prevCTX);
-    return ret;
-}
-
-int process_emu_pthread_detach(Process* proc, pthread_t thread) {
-    ProcessContext prevCTX = _process_changeContext(proc, proc->activeContext, PCTX_SHADOW);
-    int ret = 0;
-    if(prevCTX == PCTX_PLUGIN) {
-        pth_t pt = NULL;
-        memmove(&pt, &thread, sizeof(void*));
-        if(pt == NULL) {
-            ret = EINVAL;
-            _process_setErrno(proc, EINVAL);
-        } else {
-            _process_changeContext(proc, PCTX_SHADOW, PCTX_PTH);
-            utility_assert(proc->tstate == pth_gctx_get());
-            pth_attr_t na = NULL;
-            if((na = pth_attr_of(pt)) == NULL) {
-                ret = errno;
-            } else if(!pth_attr_set(na, PTH_ATTR_JOINABLE, FALSE)) {
-                ret = errno;
-            } else {
-                pth_attr_destroy(na);
-                ret = 0;
-            }
-            _process_changeContext(proc, PCTX_PTH, PCTX_SHADOW);
-        }
-    } else {
-        warning("pthread_detach() is handled by pth but not implemented by shadow");
-        _process_setErrno(proc, ENOSYS);
-        ret = ENOSYS;
-    }
-    _process_changeContext(proc, PCTX_SHADOW, prevCTX);
-    return ret;
-}
-
-int process_emu___pthread_detach(Process* proc, pthread_t thread) {
-    return process_emu_pthread_detach(proc, thread);
-}
-
-pthread_t process_emu_pthread_self(Process* proc) {
-    ProcessContext prevCTX = _process_changeContext(proc, proc->activeContext, PCTX_SHADOW);
-    pthread_t ret;
-    memset(&ret, 0, sizeof(void*));
-    if(prevCTX == PCTX_PLUGIN) {
-        _process_changeContext(proc, PCTX_SHADOW, PCTX_PTH);
-        utility_assert(proc->tstate == pth_gctx_get());
-
-        pth_t pt = pth_self();
-        memmove(&ret, &pt, sizeof(void*));
-
-        _process_changeContext(proc, PCTX_PTH, PCTX_SHADOW);
-    } else {
-        warning("pthread_self() is handled by pth but not implemented by shadow");
-        _process_setErrno(proc, ENOSYS);
-    }
-    _process_changeContext(proc, PCTX_SHADOW, prevCTX);
-    return ret;
-}
-
-int process_emu_pthread_equal(Process* proc, pthread_t t1, pthread_t t2) {
-    return (t1 == t2);
-}
-
-int process_emu_pthread_yield(Process* proc) {
-    ProcessContext prevCTX = _process_changeContext(proc, proc->activeContext, PCTX_SHADOW);
-    int ret = 0;
-    if(prevCTX == PCTX_PLUGIN) {
-        _process_changeContext(proc, PCTX_SHADOW, PCTX_PTH);
-        utility_assert(proc->tstate == pth_gctx_get());
-
-        pth_yield(NULL);
-        ret = 0;
-
-        _process_changeContext(proc, PCTX_PTH, PCTX_SHADOW);
-    } else {
-        warning("pthread_yield() is handled by pth but not implemented by shadow");
-        _process_setErrno(proc, ENOSYS);
-        ret = ENOSYS;
-    }
-    _process_changeContext(proc, PCTX_SHADOW, prevCTX);
-    return ret;
-}
-
-int process_emu_pthread_yield_np(Process* proc) {
-    return process_emu_pthread_yield(proc);
-}
-
-void process_emu_pthread_exit(Process* proc, void *value_ptr) {
-    ProcessContext prevCTX = _process_changeContext(proc, proc->activeContext, PCTX_SHADOW);
-    warning("pthread_exit() was called in process '%s'", _process_getName(proc));
-    _process_changeContext(proc, PCTX_SHADOW, prevCTX);
-    _process_exitHelper(proc, value_ptr);
-}
-
-int process_emu_pthread_join(Process* proc, pthread_t thread, void **value_ptr) {
-    ProcessContext prevCTX = _process_changeContext(proc, proc->activeContext, PCTX_SHADOW);
-    int ret = 0;
-    if(prevCTX == PCTX_PLUGIN) {
-        pth_t pt = NULL;
-        memmove(&pt, &thread, sizeof(void*));
-        if(pt == NULL) {
-            ret = EINVAL;
-            _process_changeContext(proc, PCTX_PTH, PCTX_SHADOW);
-            _process_setErrno(proc, EINVAL);
-            _process_changeContext(proc, PCTX_SHADOW, PCTX_PTH);
-        } else {
-            _process_changeContext(proc, PCTX_SHADOW, PCTX_PTH);
-            utility_assert(proc->tstate == pth_gctx_get());
-
-                if (!pth_join(pt, value_ptr)) {
-                    ret = errno;
-                } else {
-                    g_hash_table_remove(proc->programAuxThreads, pt);
-                    if (value_ptr != NULL && *value_ptr == PTH_CANCELED) {
-                        *value_ptr = PTHREAD_CANCELED;
-                    }
-                    ret = 0;
-                }
-            _process_changeContext(proc, PCTX_PTH, PCTX_SHADOW);
-        }
-    } else {
-        warning("pthread_join() is handled by pth but not implemented by shadow");
-        _process_setErrno(proc, ENOSYS);
-        ret = ENOSYS;
-    }
-    _process_changeContext(proc, PCTX_SHADOW, prevCTX);
-    return ret;
-}
-
-int process_emu_pthread_once(Process* proc, pthread_once_t *once_control, void (*init_routine)(void)) {
-    ProcessContext prevCTX = _process_changeContext(proc, proc->activeContext, PCTX_SHADOW);
-    int ret = 0;
-    if(prevCTX == PCTX_PLUGIN) {
-        _process_changeContext(proc, PCTX_SHADOW, PCTX_PTH);
-        utility_assert(proc->tstate == pth_gctx_get());
-
-        if(once_control == NULL || init_routine == NULL) {
-            ret = EINVAL;
-            _process_changeContext(proc, PCTX_PTH, PCTX_SHADOW);
-            _process_setErrno(proc, EINVAL);
-            _process_changeContext(proc, PCTX_SHADOW, PCTX_PTH);
-        } else {
-            if(*once_control != 1) {
-                _process_changeContext(proc, PCTX_PTH, PCTX_PLUGIN);
-                init_routine();
-                _process_changeContext(proc, PCTX_PLUGIN, PCTX_PTH);
-            }
-            *once_control = 1;
-            ret = 0;
-        }
-
-        _process_changeContext(proc, PCTX_PTH, PCTX_SHADOW);
-    } else {
-        warning("pthread_once() is handled by pth but not implemented by shadow");
-        _process_setErrno(proc, ENOSYS);
-        ret = ENOSYS;
-    }
-    _process_changeContext(proc, PCTX_SHADOW, prevCTX);
-    return ret;
-}
-
-int process_emu_pthread_sigmask(Process* proc, int how, const sigset_t *set, sigset_t *oset) {
-    ProcessContext prevCTX = _process_changeContext(proc, proc->activeContext, PCTX_SHADOW);
-    int ret = 0;
-    if(prevCTX == PCTX_PLUGIN) {
-        _process_changeContext(proc, PCTX_SHADOW, PCTX_PTH);
-        utility_assert(proc->tstate == pth_gctx_get());
-
-        ret = pth_sigmask(how, set, oset);
-
-        _process_changeContext(proc, PCTX_PTH, PCTX_SHADOW);
-
-        if(ret == -1) {
-            _process_setErrno(proc, errno);
-        }
-    } else {
-        warning("pthread_sigmask() is handled by pth but not implemented by shadow");
-        _process_setErrno(proc, ENOSYS);
-        ret = ENOSYS;
-    }
-    _process_changeContext(proc, PCTX_SHADOW, prevCTX);
-    return ret;
-}
-
-int process_emu_pthread_kill(Process* proc, pthread_t thread, int sig) {
-    ProcessContext prevCTX = _process_changeContext(proc, proc->activeContext, PCTX_SHADOW);
-    int ret = 0;
-    if(prevCTX == PCTX_PLUGIN) {
-        pth_t pt = NULL;
-        memmove(&pt, &thread, sizeof(void*));
-        if(pt == NULL) {
-            ret = EINVAL;
-            _process_setErrno(proc, EINVAL);
-        } else {
-            _process_changeContext(proc, PCTX_SHADOW, PCTX_PTH);
-            utility_assert(proc->tstate == pth_gctx_get());
-
-            if (!pth_raise(pt, sig)) {
-                ret = errno;
-            } else {
-                ret = 0;
-            }
-
-            _process_changeContext(proc, PCTX_PTH, PCTX_SHADOW);
-        }
-    } else {
-        warning("pthread_kill() is handled by pth but not implemented by shadow");
-        _process_setErrno(proc, ENOSYS);
-        ret = ENOSYS;
-    }
-    _process_changeContext(proc, PCTX_SHADOW, prevCTX);
-    return ret;
-}
-
-int process_emu_pthread_abort(Process* proc, pthread_t thread) {
-    ProcessContext prevCTX = _process_changeContext(proc, proc->activeContext, PCTX_SHADOW);
-    int ret = 0;
-    if(prevCTX == PCTX_PLUGIN) {
-        pth_t pt = NULL;
-        memmove(&pt, &thread, sizeof(void*));
-        if(pt == NULL) {
-            ret = EINVAL;
-            _process_setErrno(proc, EINVAL);
-        } else {
-            _process_changeContext(proc, PCTX_SHADOW, PCTX_PTH);
-            utility_assert(proc->tstate == pth_gctx_get());
-
-            if (!pth_abort(pt)) {
-                ret = errno;
-            } else {
-                g_hash_table_remove(proc->programAuxThreads, pt);
-                ret = 0;
-            }
-
-            _process_changeContext(proc, PCTX_PTH, PCTX_SHADOW);
-        }
-    } else {
-        warning("pthread_abort() is handled by pth but not implemented by shadow");
-        _process_setErrno(proc, ENOSYS);
-        ret = ENOSYS;
-    }
-    _process_changeContext(proc, PCTX_SHADOW, prevCTX);
-    return ret;
-}
-
-/*
-**  CONCURRENCY ROUTINES
-**
-**  We just have to provide the interface, because SUSv2 says:
-**  "The pthread_setconcurrency() function allows an application to
-**  inform the threads implementation of its desired concurrency
-**  level, new_level. The actual level of concurrency provided by the
-**  implementation as a result of this function call is unspecified."
-*/
-
-int process_emu_pthread_getconcurrency(Process* proc) {
-    return proc->pthread_concurrency;
-}
-
-int process_emu_pthread_setconcurrency(Process* proc, int new_level) {
-    gint ret = 0;
-    if (new_level < 0) {
-        ret = EINVAL;
-        _process_setErrno(proc, EINVAL);
-    } else {
-        proc->pthread_concurrency = new_level;
-    }
-    return ret;
-}
-
-/* pthread context */
-
-int process_emu_pthread_key_create(Process* proc, pthread_key_t *key, void (*destructor)(void *)) {
-    ProcessContext prevCTX = _process_changeContext(proc, proc->activeContext, PCTX_SHADOW);
-    int ret = 0;
-    if(prevCTX == PCTX_PLUGIN) {
-        _process_changeContext(proc, PCTX_SHADOW, PCTX_PTH);
-        utility_assert(proc->tstate == pth_gctx_get());
-
-        if (!pth_key_create((pth_key_t *)key, destructor)) {
-            ret = errno;
-        } else {
-            ret = 0;
-        }
-
-        _process_changeContext(proc, PCTX_PTH, PCTX_SHADOW);
-    } else {
-        warning("pthread_key_create() is handled by pth but not implemented by shadow");
-        _process_setErrno(proc, ENOSYS);
-        ret = ENOSYS;
-    }
-    _process_changeContext(proc, PCTX_SHADOW, prevCTX);
-    return ret;
-}
-
-int process_emu_pthread_key_delete(Process* proc, pthread_key_t key) {
-    ProcessContext prevCTX = _process_changeContext(proc, proc->activeContext, PCTX_SHADOW);
-    int ret = 0;
-    if(prevCTX == PCTX_PLUGIN) {
-        _process_changeContext(proc, PCTX_SHADOW, PCTX_PTH);
-        utility_assert(proc->tstate == pth_gctx_get());
-
-        if (!pth_key_delete((pth_key_t)key)) {
-            ret = errno;
-        } else {
-            ret = 0;
-        }
-
-        _process_changeContext(proc, PCTX_PTH, PCTX_SHADOW);
-    } else {
-        warning("pthread_key_delete() is handled by pth but not implemented by shadow");
-        _process_setErrno(proc, ENOSYS);
-        ret = ENOSYS;
-    }
-    _process_changeContext(proc, PCTX_SHADOW, prevCTX);
-    return ret;
-}
-
-int process_emu_pthread_setspecific(Process* proc, pthread_key_t key, const void *value) {
-    ProcessContext prevCTX = _process_changeContext(proc, proc->activeContext, PCTX_SHADOW);
-    int ret = 0;
-    if(prevCTX == PCTX_PLUGIN) {
-        _process_changeContext(proc, PCTX_SHADOW, PCTX_PTH);
-        utility_assert(proc->tstate == pth_gctx_get());
-
-        if (!pth_key_setdata((pth_key_t)key, value)) {
-            ret = errno;
-        } else {
-            ret = 0;
-        }
-
-        _process_changeContext(proc, PCTX_PTH, PCTX_SHADOW);
-    } else {
-        warning("pthread_setspecific() is handled by pth but not implemented by shadow");
-        _process_setErrno(proc, ENOSYS);
-        ret = ENOSYS;
-    }
-    _process_changeContext(proc, PCTX_SHADOW, prevCTX);
-    return ret;
-}
-
-void* process_emu_pthread_getspecific(Process* proc, pthread_key_t key) {
-    ProcessContext prevCTX = _process_changeContext(proc, proc->activeContext, PCTX_SHADOW);
-    void* ret = NULL;
-    if(prevCTX == PCTX_PLUGIN) {
-        _process_changeContext(proc, PCTX_SHADOW, PCTX_PTH);
-        utility_assert(proc->tstate == pth_gctx_get());
-
-        ret = pth_key_getdata((pth_key_t)key);
-
-        _process_changeContext(proc, PCTX_PTH, PCTX_SHADOW);
-    } else {
-        warning("pthread_getspecific() is handled by pth but not implemented by shadow");
-        _process_setErrno(proc, ENOSYS);
-        ret = NULL;
-    }
-    _process_changeContext(proc, PCTX_SHADOW, prevCTX);
-    return ret;
-}
-
-/* pthread cancel */
-
-int process_emu_pthread_cancel(Process* proc, pthread_t thread) {
-    ProcessContext prevCTX = _process_changeContext(proc, proc->activeContext, PCTX_SHADOW);
-    int ret = 0;
-    if(prevCTX == PCTX_PLUGIN) {
-        pth_t pt = NULL;
-        memmove(&pt, &thread, sizeof(void*));
-        if(pt == NULL) {
-            ret = EINVAL;
-            _process_setErrno(proc, EINVAL);
-        } else {
-            _process_changeContext(proc, PCTX_SHADOW, PCTX_PTH);
-            utility_assert(proc->tstate == pth_gctx_get());
-
-            if (!pth_cancel(pt)) {
-                ret = errno;
-            } else {
-                ret = 0;
-            }
-
-            _process_changeContext(proc, PCTX_PTH, PCTX_SHADOW);
-        }
-    } else {
-        warning("pthread_cancel() is handled by pth but not implemented by shadow");
-        _process_setErrno(proc, ENOSYS);
-        ret = ENOSYS;
-    }
-    _process_changeContext(proc, PCTX_SHADOW, prevCTX);
-    return ret;
-}
-
-void process_emu_pthread_testcancel(Process* proc) {
-    ProcessContext prevCTX = _process_changeContext(proc, proc->activeContext, PCTX_SHADOW);
-    if(prevCTX == PCTX_PLUGIN) {
-        _process_changeContext(proc, PCTX_SHADOW, PCTX_PTH);
-        utility_assert(proc->tstate == pth_gctx_get());
-
-        pth_cancel_point();
-
-        _process_changeContext(proc, PCTX_PTH, PCTX_SHADOW);
-    } else {
-        warning("pthread_testcancel() is handled by pth but not implemented by shadow");
-        _process_setErrno(proc, ENOSYS);
-    }
-    _process_changeContext(proc, PCTX_SHADOW, prevCTX);
-}
-
-int process_emu_pthread_setcancelstate(Process* proc, int state, int *oldstate) {
-    ProcessContext prevCTX = _process_changeContext(proc, proc->activeContext, PCTX_SHADOW);
-    int ret = 0;
-    if(prevCTX == PCTX_PLUGIN) {
-        _process_changeContext(proc, PCTX_SHADOW, PCTX_PTH);
-        utility_assert(proc->tstate == pth_gctx_get());
-
-        int s, os;
-
-        if (oldstate != NULL) {
-            pth_cancel_state(0, &os);
-            if (os & PTH_CANCEL_ENABLE) {
-                *oldstate = PTHREAD_CANCEL_ENABLE;
-            } else {
-                *oldstate = PTHREAD_CANCEL_DISABLE;
-            }
-        }
-        if (state != 0) {
-            pth_cancel_state(0, &s);
-            if (state == PTHREAD_CANCEL_ENABLE) {
-                s |= PTH_CANCEL_ENABLE;
-                s &= ~(PTH_CANCEL_DISABLE);
-            }
-            else {
-                s |= PTH_CANCEL_DISABLE;
-                s &= ~(PTH_CANCEL_ENABLE);
-            }
-            pth_cancel_state(s, NULL);
-        }
-
-        _process_changeContext(proc, PCTX_PTH, PCTX_SHADOW);
-    } else {
-        warning("pthread_setcancelstate() is handled by pth but not implemented by shadow");
-        _process_setErrno(proc, ENOSYS);
-        ret = ENOSYS;
-    }
-    _process_changeContext(proc, PCTX_SHADOW, prevCTX);
-    return ret;
-}
-
-int process_emu_pthread_setcanceltype(Process* proc, int type, int *oldtype) {
-    ProcessContext prevCTX = _process_changeContext(proc, proc->activeContext, PCTX_SHADOW);
-    int ret = 0;
-    if(prevCTX == PCTX_PLUGIN) {
-        _process_changeContext(proc, PCTX_SHADOW, PCTX_PTH);
-        utility_assert(proc->tstate == pth_gctx_get());
-
-        int t, ot;
-
-        if (oldtype != NULL) {
-            pth_cancel_state(0, &ot);
-            if (ot & PTH_CANCEL_DEFERRED) {
-                *oldtype = PTHREAD_CANCEL_DEFERRED;
-            } else {
-                *oldtype = PTHREAD_CANCEL_ASYNCHRONOUS;
-            }
-        }
-        if (type != 0) {
-            pth_cancel_state(0, &t);
-            if (type == PTHREAD_CANCEL_DEFERRED) {
-                t |= PTH_CANCEL_DEFERRED;
-                t &= ~(PTH_CANCEL_ASYNCHRONOUS);
-            }
-            else {
-                t |= PTH_CANCEL_ASYNCHRONOUS;
-                t &= ~(PTH_CANCEL_DEFERRED);
-            }
-            pth_cancel_state(t, NULL);
-        }
-
-        _process_changeContext(proc, PCTX_PTH, PCTX_SHADOW);
-    } else {
-        warning("pthread_setcanceltype() is handled by pth but not implemented by shadow");
-        _process_setErrno(proc, ENOSYS);
-        ret = ENOSYS;
-    }
-    _process_changeContext(proc, PCTX_SHADOW, prevCTX);
-    return ret;
-}
-
-/* pthread scheduler */
-
-int process_emu_pthread_setschedparam(Process* proc, pthread_t pthread, int policy, const struct sched_param *param) {
-    ProcessContext prevCTX = _process_changeContext(proc, proc->activeContext, PCTX_SHADOW);
-    int ret = ENOSYS;
-    warning("pthread_setschedparam() is not supported by pth or by shadow");
-    _process_setErrno(proc, ENOSYS);
-    _process_changeContext(proc, PCTX_SHADOW, prevCTX);
-    return ret;
-}
-
-int process_emu_pthread_getschedparam(Process* proc, pthread_t pthread, int *policy, struct sched_param *param) {
-    ProcessContext prevCTX = _process_changeContext(proc, proc->activeContext, PCTX_SHADOW);
-    int ret = ENOSYS;
-    warning("pthread_getschedparam() is not supported by pth or by shadow");
-    _process_setErrno(proc, ENOSYS);
-    _process_changeContext(proc, PCTX_SHADOW, prevCTX);
-    return ret;
-}
-
-/* pthread cleanup */
-
-void process_emu_pthread_cleanup_push(Process* proc, void (*routine)(void *), void *arg) {
-    ProcessContext prevCTX = _process_changeContext(proc, proc->activeContext, PCTX_SHADOW);
-    if(prevCTX == PCTX_PLUGIN) {
-        _process_changeContext(proc, PCTX_SHADOW, PCTX_PTH);
-        utility_assert(proc->tstate == pth_gctx_get());
-
-        // FIXME this was causing SEGFAULTs in Tor when the cleanup func was later run
-        //pth_cleanup_push(routine, arg);
-
-        _process_changeContext(proc, PCTX_PTH, PCTX_SHADOW);
-    } else {
-        warning("pthread_cleanup_push() is handled by pth but not implemented by shadow");
-        _process_setErrno(proc, ENOSYS);
->>>>>>> 469dac93
     }
 
 #ifdef DEBUG
